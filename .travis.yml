--- conflicted
+++ resolved
@@ -33,11 +33,7 @@
 
 matrix:
   include:
-<<<<<<< HEAD
-  - scala: 2.12.0
-=======
   - scala: 2.12.1
->>>>>>> 8054bda8
     jdk: oraclejdk8
 
 addons:
