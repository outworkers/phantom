--- conflicted
+++ resolved
@@ -3,13 +3,8 @@
 import com.twitter.scrooge.ScroogeSBT
 import sbtassembly.Plugin._
 import sbtassembly.Plugin.AssemblyKeys._
-<<<<<<< HEAD
 import ScoverageSbtPlugin.instrumentSettings
 import CoverallsPlugin.coverallsSettings
-=======
-import de.johoop.jacoco4sbt._
-import JacocoPlugin._
->>>>>>> cfa1de67
 
 object phantom extends Build {
 
@@ -17,21 +12,9 @@
   val datastaxDriverVersion = "2.0.1"
   val scalatestVersion = "2.1.0"
   val finagleVersion = "6.10.0"
-<<<<<<< HEAD
   val scroogeVersion = "3.14.1"
-  val thriftVersion = "0.8.0"
-
-  val thriftLibs = Seq(
-    "org.apache.thrift" % "libthrift" % thriftVersion intransitive()
-  )
-  val scroogeLibs = thriftLibs ++ Seq(
-    "com.twitter" %% "scrooge-runtime" % scroogeVersion
-  )
-=======
-  val scroogeVersion = "3.11.2"
   val thriftVersion = "0.5.0"
   val ScalatraVersion = "2.2.2"
->>>>>>> cfa1de67
 
   val sharedSettings: Seq[sbt.Project.Setting[_]] = Seq(
     organization := "com.newzly",
@@ -62,11 +45,7 @@
       "-feature",
       "-unchecked"
      )
-<<<<<<< HEAD
-  ) ++ net.virtualvoid.sbt.graph.Plugin.graphSettings ++ instrumentSettings ++ coverallsSettings
-=======
-  ) ++ net.virtualvoid.sbt.graph.Plugin.graphSettings ++ jacoco.settings
->>>>>>> cfa1de67
+  ) ++ net.virtualvoid.sbt.graph.Plugin.graphSettings
 
   val publishSettings : Seq[sbt.Project.Setting[_]] = Seq(
     credentials += Credentials(Path.userHome / ".ivy2" / ".credentials"),
