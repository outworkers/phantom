import sbt._
import Keys._
import com.twitter.sbt._
import com.twitter.scrooge.ScroogeSBT
import sbtassembly.Plugin._
import sbtassembly.Plugin.AssemblyKeys._
import de.johoop.jacoco4sbt._
import JacocoPlugin._

object phantom extends Build {

  val newzlyUtilVersion = "0.0.27"
  val datastaxDriverVersion = "2.0.1"
  val scalatestVersion = "2.1.0"
  val finagleVersion = "6.10.0"
  val scroogeVersion = "3.11.2"
  val thriftVersion = "0.5.0"
  val ScalatraVersion = "2.2.2"

  val sharedSettings: Seq[sbt.Project.Setting[_]] = Seq(
    organization := "com.newzly",
    version := "0.5.0",
    scalaVersion := "2.10.4",
    shellPrompt := ShellPrompt.buildShellPrompt,
    resolvers ++= Seq(
      "Typesafe repository snapshots" at "http://repo.typesafe.com/typesafe/snapshots/",
      "Typesafe repository releases" at "http://repo.typesafe.com/typesafe/releases/",
      "Sonatype repo"                    at "https://oss.sonatype.org/content/groups/scala-tools/",
      "Sonatype releases"                at "https://oss.sonatype.org/content/repositories/releases",
      "Sonatype snapshots"               at "https://oss.sonatype.org/content/repositories/snapshots",
      "Sonatype staging"                 at "http://oss.sonatype.org/content/repositories/staging",
      "Java.net Maven2 Repository"       at "http://download.java.net/maven/2/",
      "Twitter Repository"               at "http://maven.twttr.com",
      "newzly snapshots"                 at "http://maven.newzly.com/repository/snapshots",
      "newzly repository"                at "http://maven.newzly.com/repository/internal"
    ),
    unmanagedSourceDirectories in Compile <<= (scalaSource in Compile)(Seq(_)),
    scalacOptions ++= Seq(
      "-language:postfixOps",
      "-language:implicitConversions",
      "-language:reflectiveCalls",
      "-language:higherKinds",
      "-language:existentials",
      "-Yinline-warnings",
      "-Xlint",
      "-deprecation",
      "-feature",
      "-unchecked"
<<<<<<< HEAD
     )
=======
     ),
     libraryDependencies <+= scalaVersion(v => "org.scala-lang" % "scala-reflect" % v)
>>>>>>> bb5a9a35
  ) ++ net.virtualvoid.sbt.graph.Plugin.graphSettings ++ jacoco.settings

  val mavenPublishSettings : Seq[sbt.Project.Setting[_]] = Seq(
    credentials += Credentials(Path.userHome / ".ivy2" / ".credentials"),
    publishMavenStyle := true,
    publishTo <<= version.apply{
      v =>
        val nexus = "https://oss.sonatype.org/"
        if (v.trim.endsWith("SNAPSHOT"))
          Some("snapshots" at nexus + "content/repositories/snapshots")
        else
          Some("releases" at nexus + "service/local/staging/deploy/maven2")
    },
    publishArtifact in Test := false,
    pomIncludeRepository := { _ => true },
    pomExtra :=
      <url>https://github.com/newzly.phantom</url>
        <licenses>
          <license>
            <name>Apache License, Version 2.0</name>
            <url>http://www.apache.org/licenses/LICENSE-2.0.html</url>
            <distribution>repo</distribution>
          </license>
        </licenses>
        <scm>
          <url>git@github.com:newzly/phantom.git</url>
          <connection>scm:git:git@github.com:newzly/phantom.git</connection>
        </scm>
        <developers>
          <developer>
            <id>creyer</id>
            <name>Sorin Chiprian</name>
            <url>http://github.com/creyer</url>
          </developer>
          <developer>
            <id>alexflav</id>
            <name>Flavian Alexandru</name>
            <url>http://github.com/alexflav23</url>
          </developer>
        </developers>
  )

  val publishSettings : Seq[sbt.Project.Setting[_]] = Seq(
      publishTo := Some("newzly releases" at "http://maven.newzly.com/repository/internal"),
      credentials += Credentials(Path.userHome / ".ivy2" / ".credentials"),
      publishMavenStyle := true,
      publishArtifact in Test := false,
      pomIncludeRepository := { _ => true },
      pomExtra := <url>https://github.com/newzly.phantom</url>
        <licenses>
          <license>
            <name>BSD-style</name>
            <url>http://www.opensource.org/licenses/bsd-license.php</url>
            <distribution>repo</distribution>
          </license>
        </licenses>
        <scm>
          <url>git@github.com:newzly/phantom.git</url>
          <connection>scm:git:git@github.com:newzly/phantom.git</connection>
        </scm>
        <developers>
          <developer>
            <id>creyer</id>
            <name>Sorin Chiprian</name>
            <url>http://github.com/creyer</url>
          </developer>
          <developer>
            <id>alexflav</id>
            <name>Flavian Alexandru</name>
            <url>http://github.com/alexflav23</url>
          </developer>
        </developers>
    )

  lazy val phantom = Project(
    id = "phantom",
    base = file("."),
    settings = Project.defaultSettings ++ VersionManagement.newSettings ++ sharedSettings ++ publishSettings
  ).settings(
    name := "phantom"
  ).aggregate(
    phantomCassandraUnit,
    phantomDsl,
    phantomExample,
    phantomThrift,
    phantomTest,
    phantomScalatraTest
  )

  lazy val phantomDsl = Project(
    id = "phantom-dsl",
    base = file("phantom-dsl"),
    settings = Project.defaultSettings ++
      VersionManagement.newSettings ++
      sharedSettings ++
      publishSettings
  ).settings(
    name := "phantom-dsl",
    libraryDependencies ++= Seq(
      "org.scala-lang"               %  "scala-reflect"                     % "2.10.4",
      "com.twitter"                  %% "util-core"                         % finagleVersion,
      "com.typesafe.play"            %% "play-iteratees"                    % "2.2.0",
      "joda-time"                    %  "joda-time"                         % "2.3",
      "org.joda"                     %  "joda-convert"                      % "1.6",
      "com.datastax.cassandra"       %  "cassandra-driver-core"             % datastaxDriverVersion exclude("log4j", "log4j")
    )
  )

  lazy val phantomCassandraUnit = Project(
    id = "phantom-cassandra-unit",
    base = file("phantom-cassandra-unit"),
    settings = Project.defaultSettings ++
      assemblySettings ++
      VersionManagement.newSettings ++
      sharedSettings ++ publishSettings
  ).settings(
    name := "phantom-cassandra-unit",
    jarName in assembly := "cassandra.jar",
    outputPath in assembly := file("cassandra.jar"),
    test in assembly := {},
    fork in run := true,
    assemblyOption in assembly ~= {  _.copy(includeScala = true) } ,
    excludedJars in assembly <<= (fullClasspath in assembly) map { cp =>
      cp filter { x =>
        x.data.getName.indexOf("specs2_2.") >= 0 ||
          x.data.getName.indexOf("scalap-2.") >= 0 ||
          x.data.getName.indexOf("scala-compiler.jar") >= 0 ||
          x.data.getName.indexOf("scala-json_") >= 0 ||
          x.data.getName.indexOf("netty-3.2.9") >= 0 ||
          x.data.getName.indexOf("com.twitter") >= 0
      }
    }
  ).settings(
    libraryDependencies ++= Seq(
      "org.cassandraunit"        %  "cassandra-unit"                    % "2.0.2.1"
    )
  )

  lazy val phantomThrift = Project(
    id = "phantom-thrift",
    base = file("phantom-thrift"),
    settings = Project.defaultSettings ++
      VersionManagement.newSettings ++
      sharedSettings ++
      publishSettings ++
      ScroogeSBT.newSettings
  ).settings(
    name := "phantom-thrift",
    libraryDependencies ++= Seq(
      "org.apache.thrift"            %  "libthrift"                         % thriftVersion,
      "com.twitter"                  %% "scrooge-core"                      % scroogeVersion,
      "com.twitter"                  %% "scrooge-runtime"                   % scroogeVersion,
      "com.twitter"                  %% "scrooge-serializer"                % scroogeVersion
    )
  ).dependsOn(
    phantomDsl
  )

  lazy val phantomExample = Project(
    id = "phantom-example",
    base = file("phantom-example"),
    settings = Project.defaultSettings ++
      VersionManagement.newSettings ++
      sharedSettings ++
      publishSettings ++
      ScroogeSBT.newSettings
  ).settings(
    name := "phantom-example"
  ).dependsOn(
    phantomDsl,
    phantomThrift
  )

  lazy val phantomTest = Project(
    id = "phantom-test",
    base = file("phantom-test"),
    settings = Project.defaultSettings ++
      assemblySettings ++
      VersionManagement.newSettings ++
      sharedSettings ++
      publishSettings
  ).settings(
    name := "phantom-test",
    fork := true,
    testOptions in Test := Seq(Tests.Filter(s => s.indexOf("IterateeBig") == -1)),
    concurrentRestrictions in Test := Seq(
      Tags.limit(Tags.ForkedTestGroup, 4)
    )
  ).settings(
    libraryDependencies ++= Seq(
      "org.scalacheck"           %% "scalacheck"                        % "1.11.3",
      "com.newzly"               %% "util-testing"                      % newzlyUtilVersion     % "provided"
    )
  ).dependsOn(
    phantomDsl,
    phantomCassandraUnit,
    phantomThrift
  )


  lazy val phantomScalatraTest = Project(
    id = "phantom-scalatra-test",
    base = file("phantom-scalatra-test"),
    settings = Project.defaultSettings ++
      assemblySettings ++
      VersionManagement.newSettings ++
      sharedSettings ++
      publishSettings
  ).settings(
      name := "phantom-scalatra-test",
      fork := true,
      fork in Test := true,
      concurrentRestrictions in Test := Seq(
        Tags.limit(Tags.ForkedTestGroup, 4)
      )
    ).settings(
      libraryDependencies ++= Seq(
        "org.scalatra"              %% "scalatra"                         % ScalatraVersion,
        "org.scalatra"              %% "scalatra-scalate"                 % ScalatraVersion,
        "org.scalatra"              %% "scalatra-json"                    % ScalatraVersion,
        "org.scalatra"              %% "scalatra-specs2"                  % ScalatraVersion        % "test",
        "org.json4s"                %% "json4s-jackson"                   % "3.2.6",
        "org.json4s"                %% "json4s-ext"                       % "3.2.6",
        "net.databinder.dispatch"   %% "dispatch-core"                    % "0.11.0"               % "test",
        "net.databinder.dispatch"   %% "dispatch-json4s-jackson"          % "0.11.0"               % "test",
        "org.eclipse.jetty"         % "jetty-webapp"                      % "8.1.8.v20121106",
        "org.eclipse.jetty.orbit"   % "javax.servlet"                     % "3.0.0.v201112011016"  % "provided;test" artifacts Artifact("javax.servlet", "jar", "jar"),
        "com.newzly"               %% "util-testing"                      % newzlyUtilVersion      % "provided"
      )
    ).dependsOn(
      phantomDsl,
      phantomCassandraUnit,
      phantomThrift,
      phantomTest % "compile->compile;test->test"
    )

}

object ShellPrompt {
  object devnull extends ProcessLogger {
    def info (s: => String) {}
    def error (s: => String) {}
    def buffer[T] (f: => T): T = f
  }

  val current = """\*\s+([\w-/]+)""".r

  def gitBranches = "git branch --no-color" lines_! devnull mkString

  val buildShellPrompt = {
    (state: State) => {
      val currBranch =
        current findFirstMatchIn gitBranches map (_ group(1)) getOrElse "-"
      val currProject = Project.extract (state).currentProject.id
      "%s:%s> ".format (
        currProject, currBranch
      )
    }
  }
}<|MERGE_RESOLUTION|>--- conflicted
+++ resolved
@@ -46,13 +46,8 @@
       "-deprecation",
       "-feature",
       "-unchecked"
-<<<<<<< HEAD
      )
-=======
-     ),
-     libraryDependencies <+= scalaVersion(v => "org.scala-lang" % "scala-reflect" % v)
->>>>>>> bb5a9a35
-  ) ++ net.virtualvoid.sbt.graph.Plugin.graphSettings ++ jacoco.settings
+  ) ++ net.virtualvoid.sbt.graph.Plugin.graphSettings
 
   val mavenPublishSettings : Seq[sbt.Project.Setting[_]] = Seq(
     credentials += Credentials(Path.userHome / ".ivy2" / ".credentials"),
