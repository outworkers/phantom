--- conflicted
+++ resolved
@@ -22,7 +22,6 @@
   )
 
   val sharedSettings: Seq[sbt.Project.Setting[_]] = Seq(
-<<<<<<< HEAD
     organization := "com.newzly",
     version := "0.1.4",
     scalaVersion := "2.10.3",
@@ -47,35 +46,6 @@
       "-unchecked"
      )
   ) ++ net.virtualvoid.sbt.graph.Plugin.graphSettings
-=======
-       organization := "com.newzly",
-       version := "0.1.4",
-       scalaVersion := "2.10.3",
-       resolvers ++= Seq(
-        "Sonatype repo"                    at "https://oss.sonatype.org/content/groups/scala-tools/",
-        "Sonatype releases"                at "https://oss.sonatype.org/content/repositories/releases",
-        "Sonatype snapshots"               at "https://oss.sonatype.org/content/repositories/snapshots",
-        "Sonatype staging"                 at "http://oss.sonatype.org/content/repositories/staging",
-        "Java.net Maven2 Repository"       at "http://download.java.net/maven/2/",
-        "Twitter Repository"               at "http://maven.twttr.com",
-        "newzly snapshots"                 at "http://maven.newzly.com/repository/snapshots",
-        "newzly repository"                at "http://maven.newzly.com/repository/internal"
-       ),
-       libraryDependencies ++= Seq(
-         "com.github.nscala-time"  %% "nscala-time"                       % "0.4.2"
-       ),
-       unmanagedSourceDirectories in Compile <<= (scalaSource in Compile)(Seq(_)),
-       scalacOptions ++= Seq(
-           "-language:postfixOps",
-           "-language:implicitConversions",
-           "-language:reflectiveCalls",
-           "-language:higherKinds",
-           "-deprecation",
-           "-feature",
-           "-unchecked"
-       )
-    ) ++ net.virtualvoid.sbt.graph.Plugin.graphSettings
->>>>>>> 53c92450
 
 
     val publishSettings : Seq[sbt.Project.Setting[_]] = Seq(
@@ -153,41 +123,6 @@
     phantomTest
   )
 
-  lazy val phantomDsl = Project(
-    id = "phantom-dsl",
-    base = file("phantom-dsl"),
-    settings = Project.defaultSettings ++
-      VersionManagement.newSettings ++
-      sharedSettings ++
-      publishSettings
-  ).settings(
-    libraryDependencies ++= Seq(
-      "joda-time"                    %  "joda-time"                         % "2.3",
-      "org.joda"                     %  "joda-convert"                      % "1.6",
-      "com.twitter"                  %% "util-collection"                   % "6.3.6",
-      "com.datastax.cassandra"       %  "cassandra-driver-core"             % datastaxDriverVersion,
-      "org.apache.cassandra"         %  "cassandra-all"                     % "2.0.2"               % "compile, test" exclude("org.slf4j", "slf4j-log4j12"),
-      "org.scala-lang"               %  "scala-reflect"                     % "2.10.3",
-      "org.scalaz"                   %% "scalaz-iteratee"                   % "7.0.5"
-    )
-  )
-
-<<<<<<< HEAD
-  lazy val phantomThrift = Project(
-    id = "phantom-thrift",
-    base = file("phantom-thrift"),
-    settings = Project.defaultSettings ++
-      VersionManagement.newSettings ++
-      sharedSettings ++
-      publishSettings ++
-      ScroogeSBT.newSettings
-  ).settings(
-    libraryDependencies ++= Seq(
-      "org.apache.thrift"            %  "libthrift"                         % "0.9.1",
-      "com.twitter"                  %% "scrooge-core"                      % scroogeVersion,
-      "com.twitter"                  %% "scrooge-runtime"                   % scroogeVersion,
-      "com.twitter"                  %% "scrooge-serializer"                % scroogeVersion
-=======
     lazy val phantomDsl = Project(
         id = "phantom-dsl",
         base = file("phantom-dsl"),
@@ -205,15 +140,10 @@
           "com.fasterxml.jackson.module" %% "jackson-module-scala"              % "2.3.1",
           "com.datastax.cassandra"       %  "cassandra-driver-core"             % datastaxDriverVersion,
           "org.apache.cassandra"         %  "cassandra-all"                     % "2.0.2"               % "compile, test" exclude("org.slf4j", "slf4j-log4j12"),
-          "org.scala-lang"               %  "scala-reflect"                     % "2.10.3",
-          "org.apache.thrift"            %  "libthrift"                         % "0.9.1",
-          "org.scalaz"                  %% "scalaz-iteratee"                    % "7.0.5"
+          "org.scala-lang"               %  "scala-reflect"                     % "2.10.0",
+          "org.apache.thrift"            % "libthrift"                          % "0.9.1"
         )
->>>>>>> 53c92450
     )
-  ).dependsOn(
-    phantomDsl
-  )
 
   lazy val phantomTest = Project(
     id = "phantom-test",
