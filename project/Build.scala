--- conflicted
+++ resolved
@@ -46,12 +46,8 @@
       "-deprecation",
       "-feature",
       "-unchecked"
-<<<<<<< HEAD
      ),
      libraryDependencies <+= scalaVersion(v => "org.scala-lang" % "scala-reflect" % v)
-=======
-     )
->>>>>>> 197548ca
   ) ++ net.virtualvoid.sbt.graph.Plugin.graphSettings ++ jacoco.settings
 
   val mavenPublishSettings : Seq[sbt.Project.Setting[_]] = Seq(
