import sbt._
import Keys._
import com.twitter.sbt._
import com.twitter.scrooge.ScroogeSBT
import sbtassembly.Plugin._
import sbtassembly.Plugin.AssemblyKeys._

object phantom extends Build {

  val newzlyUtilVersion = "0.0.17"
  val datastaxDriverVersion = "2.0.1"
  val liftVersion = "2.6-M2"
  val scalatestVersion = "2.0.M8"
  val finagleVersion = "6.10.0"
  val scroogeVersion = "3.11.2"
  val thriftVersion = "0.9.1"

  val thriftLibs = Seq(
    "org.apache.thrift" % "libthrift" % thriftVersion intransitive()
  )
  val scroogeLibs = thriftLibs ++ Seq(
    "com.twitter" %% "scrooge-runtime" % scroogeVersion
  )

  val sharedSettings: Seq[sbt.Project.Setting[_]] = Seq(
    organization := "com.newzly",
<<<<<<< HEAD
    version := "0.3.1",
    scalaVersion := "2.10.3",
=======
    version := "0.3.2",
    scalaVersion := "2.10.4",
>>>>>>> 2ead8cb2
    resolvers ++= Seq(
      "Typesafe repository snapshots" at "http://repo.typesafe.com/typesafe/snapshots/",
      "Typesafe repository releases" at "http://repo.typesafe.com/typesafe/releases/",
      "Sonatype repo"                    at "https://oss.sonatype.org/content/groups/scala-tools/",
      "Sonatype releases"                at "https://oss.sonatype.org/content/repositories/releases",
      "Sonatype snapshots"               at "https://oss.sonatype.org/content/repositories/snapshots",
      "Sonatype staging"                 at "http://oss.sonatype.org/content/repositories/staging",
      "Java.net Maven2 Repository"       at "http://download.java.net/maven/2/",
      "Twitter Repository"               at "http://maven.twttr.com",
      "newzly snapshots"                 at "http://maven.newzly.com/repository/snapshots",
      "newzly repository"                at "http://maven.newzly.com/repository/internal"
    ),
    unmanagedSourceDirectories in Compile <<= (scalaSource in Compile)(Seq(_)),
    scalacOptions ++= Seq(
      "-language:postfixOps",
      "-language:implicitConversions",
      "-language:reflectiveCalls",
      "-language:higherKinds",
      "-language:existentials",
      "-deprecation",
      "-feature",
      "-unchecked"
     )
  ) ++ net.virtualvoid.sbt.graph.Plugin.graphSettings

  val publishSettings : Seq[sbt.Project.Setting[_]] = Seq(
    credentials += Credentials(Path.userHome / ".ivy2" / ".credentials"),
    publishMavenStyle := true,
    publishTo <<= version.apply{
      v =>
        val nexus = "https://oss.sonatype.org/"
        if (v.trim.endsWith("SNAPSHOT"))
          Some("snapshots" at nexus + "content/repositories/snapshots")
        else
          Some("releases" at nexus + "service/local/staging/deploy/maven2")
    },
    publishArtifact in Test := false,
    pomIncludeRepository := { _ => true },
    pomExtra :=
      <url>https://github.com/newzly.phantom</url>
        <licenses>
          <license>
            <name>BSD-style</name>
            <url>http://www.opensource.org/licenses/bsd-license.php</url>
            <distribution>repo</distribution>
          </license>
        </licenses>
        <scm>
          <url>git@github.com:newzly/phantom.git</url>
          <connection>scm:git:git@github.com:newzly/phantom.git</connection>
        </scm>
        <developers>
          <developer>
            <id>creyer</id>
            <name>Sorin Chiprian</name>
            <url>http://github.com/creyer</url>
          </developer>
          <developer>
            <id>alexflav</id>
            <name>Flavian Alexandru</name>
            <url>http://github.com/alexflav23</url>
          </developer>
        </developers>
  )

  val MavenpublishSettings : Seq[sbt.Project.Setting[_]] = Seq(
      publishTo := Some("newzly releases" at "http://maven.newzly.com/repository/internal"),
      credentials += Credentials(Path.userHome / ".ivy2" / ".credentials"),
      publishMavenStyle := true,
      publishArtifact in Test := false,
      pomIncludeRepository := { _ => true },
      pomExtra := <url>https://github.com/newzly.phantom</url>
        <licenses>
          <license>
            <name>BSD-style</name>
            <url>http://www.opensource.org/licenses/bsd-license.php</url>
            <distribution>repo</distribution>
          </license>
        </licenses>
        <scm>
          <url>git@github.com:newzly/phantom.git</url>
          <connection>scm:git:git@github.com:newzly/phantom.git</connection>
        </scm>
        <developers>
          <developer>
            <id>creyer</id>
            <name>Sorin Chiprian</name>
            <url>http://github.com/creyer</url>
          </developer>
          <developer>
            <id>alexflav</id>
            <name>Flavian Alexandru</name>
            <url>http://github.com/alexflav23</url>
          </developer>
        </developers>
    )

  lazy val phantom = Project(
    id = "phantom",
    base = file("."),
    settings = Project.defaultSettings ++ VersionManagement.newSettings ++ sharedSettings ++ publishSettings
  ).settings(
    name := "phantom"
  ).aggregate(
    phantomDsl,
    phantomCassandraUnit,
    phantomFinagle,
    phantomThrift,
    phantomTest
  )

  lazy val phantomDsl = Project(
    id = "phantom-dsl",
    base = file("phantom-dsl"),
    settings = Project.defaultSettings ++
      VersionManagement.newSettings ++
      sharedSettings ++
      publishSettings
  ).settings(
    name := "phantom-dsl",
    libraryDependencies ++= Seq(
      "com.twitter"                  %% "util-core"                         % finagleVersion,
      "com.typesafe.play"            %% "play-iteratees"                    % "2.2.0",
      "joda-time"                    %  "joda-time"                         % "2.3",
      "org.joda"                     %  "joda-convert"                      % "1.6",
      "com.datastax.cassandra"       %  "cassandra-driver-core"             % datastaxDriverVersion exclude("log4j", "log4j")

    )
  )

  lazy val phantomCassandraUnit = Project(
    id = "phantom-cassandra-unit",
    base = file("phantom-cassandra-unit"),
    settings = Project.defaultSettings ++
      assemblySettings ++
      VersionManagement.newSettings ++
      sharedSettings ++ publishSettings
  ).settings(
    name := "phantom-cassandra-unit",
    jarName in assembly := "cassandra.jar",
    outputPath in assembly := file("cassandra.jar"),
    test in assembly := {},
    fork in run := true,
    assemblyOption in assembly ~= {  _.copy(includeScala = true) } ,
    excludedJars in assembly <<= (fullClasspath in assembly) map { cp =>
      cp filter { x =>
        x.data.getName.indexOf("specs2_2.") >= 0 ||
          x.data.getName.indexOf("scalap-2.") >= 0 ||
          x.data.getName.indexOf("scala-compiler.jar") >= 0 ||
          x.data.getName.indexOf("scala-json_") >= 0 ||
          x.data.getName.indexOf("netty-3.2.9") >= 0 ||
          x.data.getName.indexOf("com.twitter") >= 0
      }
    }
  ).settings(
    libraryDependencies ++= Seq(
      "org.cassandraunit"        %  "cassandra-unit"                    % "2.0.2.0"
    )
  )

  lazy val phantomThrift = Project(
    id = "phantom-thrift",
    base = file("phantom-thrift"),
    settings = Project.defaultSettings ++
      VersionManagement.newSettings ++
      sharedSettings ++
      publishSettings ++
      ScroogeSBT.newSettings
  ).settings(
    name := "phantom-thrift",
    libraryDependencies ++= Seq(
      "org.apache.thrift"            %  "libthrift"                         % thriftVersion,
      "com.twitter"                  %% "scrooge-core"                      % scroogeVersion,
      "com.twitter"                  %% "scrooge-runtime"                   % scroogeVersion,
      "com.twitter"                  %% "scrooge-serializer"                % scroogeVersion
    )
  ).dependsOn(
    phantomDsl
  )

  lazy val phantomFinagle = Project(
    id = "phantom-finagle",
    base = file("phantom-finagle"),
    settings = Project.defaultSettings ++
      VersionManagement.newSettings ++
      sharedSettings ++
      publishSettings
  ).settings(
    name := "phantom-finagle",
    libraryDependencies ++= Seq(
      "com.twitter"                  %% "util-collection"                   % finagleVersion
    )
  ).dependsOn(
    phantomDsl
  )

  lazy val phantomExample = Project(
    id = "phantom-example",
    base = file("phantom-example"),
    settings = Project.defaultSettings ++
      VersionManagement.newSettings ++
      sharedSettings ++
      publishSettings ++
      ScroogeSBT.newSettings
  ).settings(
    name := "phantom-example"
  ).dependsOn(
    phantomDsl,
    phantomFinagle,
    phantomThrift
  )

  lazy val phantomTest = Project(
    id = "phantom-test",
    base = file("phantom-test"),
    settings = Project.defaultSettings ++
      assemblySettings ++
      VersionManagement.newSettings ++
      sharedSettings ++
      publishSettings
  ).settings(
    name := "phantom-test",
    fork := true,
    testOptions in Test := Seq(Tests.Filter(s => s.indexOf("IterateeBig") == -1)),
    concurrentRestrictions in Test := Seq(
      Tags.limit(Tags.ForkedTestGroup, 4)
    )
  ).settings(
    libraryDependencies ++= Seq(
      "com.newzly"               %% "util-finagle"                      % newzlyUtilVersion     % "provided",
      "org.scalatest"            %% "scalatest"                         % scalatestVersion      % "provided, test"
    )
  ).dependsOn(
    phantomDsl,
    phantomCassandraUnit,
    phantomFinagle,
    phantomThrift
  )
}<|MERGE_RESOLUTION|>--- conflicted
+++ resolved
@@ -24,13 +24,8 @@
 
   val sharedSettings: Seq[sbt.Project.Setting[_]] = Seq(
     organization := "com.newzly",
-<<<<<<< HEAD
-    version := "0.3.1",
-    scalaVersion := "2.10.3",
-=======
     version := "0.3.2",
     scalaVersion := "2.10.4",
->>>>>>> 2ead8cb2
     resolvers ++= Seq(
       "Typesafe repository snapshots" at "http://repo.typesafe.com/typesafe/snapshots/",
       "Typesafe repository releases" at "http://repo.typesafe.com/typesafe/releases/",
