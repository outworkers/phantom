/*
 * Copyright 2013-2015 Websudos, Limited.
 *
 * All rights reserved.
 *
 * Redistribution and use in source and binary forms, with or without
 * modification, are permitted provided that the following conditions are met:
 *
 * - Redistributions of source code must retain the above copyright notice,
 * this list of conditions and the following disclaimer.
 *
 * - Redistributions in binary form must reproduce the above copyright
 * notice, this list of conditions and the following disclaimer in the
 * documentation and/or other materials provided with the distribution.
 *
 * - Explicit consent must be obtained from the copyright owner, Websudos Limited before any redistribution is made.
 *
 * THIS SOFTWARE IS PROVIDED BY THE COPYRIGHT HOLDERS AND CONTRIBUTORS "AS IS"
 * AND ANY EXPRESS OR IMPLIED WARRANTIES, INCLUDING, BUT NOT LIMITED TO, THE
 * IMPLIED WARRANTIES OF MERCHANTABILITY AND FITNESS FOR A PARTICULAR PURPOSE
 * ARE DISCLAIMED. IN NO EVENT SHALL THE COPYRIGHT HOLDER OR CONTRIBUTORS BE
 * LIABLE FOR ANY DIRECT, INDIRECT, INCIDENTAL, SPECIAL, EXEMPLARY, OR
 * CONSEQUENTIAL DAMAGES (INCLUDING, BUT NOT LIMITED TO, PROCUREMENT OF
 * SUBSTITUTE GOODS OR SERVICES; LOSS OF USE, DATA, OR PROFITS; OR BUSINESS
 * INTERRUPTION) HOWEVER CAUSED AND ON ANY THEORY OF LIABILITY, WHETHER IN
 * CONTRACT, STRICT LIABILITY, OR TORT (INCLUDING NEGLIGENCE OR OTHERWISE)
 * ARISING IN ANY WAY OUT OF THE USE OF THIS SOFTWARE, EVEN IF ADVISED OF THE
 * POSSIBILITY OF SUCH DAMAGE.
 */

import com.twitter.sbt._
import com.twitter.scrooge.ScroogeSBT
import sbt.Keys._
import sbt._

object Build extends Build {

  val UtilVersion = "0.10.0"
  val DatastaxDriverVersion = "3.0.0-alpha4"
  val ScalaTestVersion = "2.2.4"
  val ShapelessVersion = "2.2.4"
  val FinagleVersion = "6.28.0"
  val TwitterUtilVersion = "6.27.0"
  val ScroogeVersion = "3.17.0"
  val ScalatraVersion = "2.3.0"
  val PlayVersion = "2.4.3"
  val Json4SVersion = "3.2.11"
  val ScalaMeterVersion = "0.6"
  val SparkCassandraVersion = "1.2.0-alpha3"
  val ThriftVersion = "0.5.0"
<<<<<<< HEAD
  val DieselEngineVersion = "0.2.2"
  val Slf4jVersion = "1.7.12"
  val ReactiveStreamsVersion = "1.0.0"
  val AkkaVersion = "2.3.14"
  val TypesafeConfigVersion = "1.2.1"
  val JettyVersion = "9.1.2.v20140210"
=======
  val DieselEngineVersion = "0.2.4"
>>>>>>> 41ed7731

  val mavenPublishSettings : Seq[Def.Setting[_]] = Seq(
    credentials += Credentials(Path.userHome / ".ivy2" / ".credentials"),
    publishMavenStyle := true,
    publishTo <<= version.apply {
      v =>
        val nexus = "https://oss.sonatype.org/"
        if (v.trim.endsWith("SNAPSHOT")) {
          Some("snapshots" at nexus + "content/repositories/snapshots")
        } else {
          Some("releases" at nexus + "service/local/staging/deploy/maven2")
        }
    },
<<<<<<< HEAD
    licenses += ("Apache-2.0", url("https://github.com/websudos/phantom/blob/develop/LICENSE.txt")),
=======
    licenses += ("Websudos License", url("https://github.com/websudos/phantom/blob/develop/LICENSE.txt")),
>>>>>>> 41ed7731
    publishArtifact in Test := false,
    pomIncludeRepository := { _ => true },
    pomExtra :=
      <url>https://github.com/websudos/phantom</url>
        <scm>
          <url>git@github.com:websudos/phantom.git</url>
          <connection>scm:git:git@github.com:websudos/phantom.git</connection>
        </scm>
        <developers>
          <developer>
            <id>alexflav</id>
            <name>Flavian Alexandru</name>
            <url>http://github.com/alexflav23</url>
          </developer>
        </developers>
  )

  def liftVersion(scalaVersion: String): String = {
    scalaVersion match {
      case "2.10.5" => "3.0-M1"
      case _ => "3.0-M6"
    }
  }

  val PerformanceTest = config("perf").extend(Test)
  def performanceFilter(name: String): Boolean = name endsWith "PerformanceTest"

  val publishSettings: Seq[Def.Setting[_]] = Seq(
    publishMavenStyle := true,
    bintray.BintrayKeys.bintrayOrganization := Some("websudos"),
    bintray.BintrayKeys.bintrayRepository <<= scalaVersion.apply {
      v => if (v.trim.endsWith("SNAPSHOT")) "oss-snapshots" else "oss-releases"
    },
    bintray.BintrayKeys.bintrayReleaseOnPublish in ThisBuild := true,
    publishArtifact in Test := false,
    pomIncludeRepository := { _ => true},
    licenses += ("Apache-2.0", url("https://www.apache.org/licenses/LICENSE-2.0"))
  )


  val sharedSettings: Seq[Def.Setting[_]] = Defaults.coreDefaultSettings ++ Seq(
    organization := "com.websudos",
<<<<<<< HEAD
    version := "1.18.1",
=======
    version := "1.12.3",
>>>>>>> 41ed7731
    scalaVersion := "2.11.7",
    crossScalaVersions := Seq("2.10.5", "2.11.7"),
    resolvers ++= Seq(
      "Typesafe repository snapshots" at "http://repo.typesafe.com/typesafe/snapshots/",
      "Typesafe repository releases" at "http://repo.typesafe.com/typesafe/releases/",
      "Sonatype repo"                    at "https://oss.sonatype.org/content/groups/scala-tools/",
      "Sonatype releases"                at "https://oss.sonatype.org/content/repositories/releases",
      "Sonatype snapshots"               at "https://oss.sonatype.org/content/repositories/snapshots",
      "Sonatype staging"                 at "http://oss.sonatype.org/content/repositories/staging",
      "Java.net Maven2 Repository"       at "http://download.java.net/maven/2/",
      "Twitter Repository"               at "http://maven.twttr.com",
      Resolver.bintrayRepo("websudos", "oss-releases")
    ),
    scalacOptions ++= Seq(
      "-language:postfixOps",
      "-language:implicitConversions",
      "-language:reflectiveCalls",
      "-language:higherKinds",
      "-language:existentials",
      "-Yinline-warnings",
      "-Xlint",
      "-deprecation",
      "-feature",
      "-unchecked"
     ),
    libraryDependencies ++= Seq(
      "ch.qos.logback"               % "logback-classic"                    % "1.1.3",
      "org.slf4j"                    % "log4j-over-slf4j"                   % "1.7.12"
    ),
    addCompilerPlugin("org.scalamacros" % "paradise" % "2.1.0-M5" cross CrossVersion.full),
    fork in Test := false,
    javaOptions in ThisBuild ++= Seq(
      "-Xmx2G",
      "-Djava.net.preferIPv4Stack=true",
      "-Dio.netty.resourceLeakDetection"
    ),
    testFrameworks in PerformanceTest := Seq(new TestFramework("org.scalameter.ScalaMeterFramework")),
    testOptions in Test := Seq(Tests.Filter(x => !performanceFilter(x))),
    testOptions in PerformanceTest := Seq(Tests.Filter(x => performanceFilter(x))),
    fork in PerformanceTest := false,
    parallelExecution in ThisBuild := false
  ) ++ net.virtualvoid.sbt.graph.Plugin.graphSettings ++ publishSettings ++ VersionManagement.newSettings

  lazy val phantom = Project(
    id = "phantom",
    base = file("."),
    settings = sharedSettings
  ).configs(
    PerformanceTest
  ).settings(
    inConfig(PerformanceTest)(Defaults.testTasks): _*
  ).settings(
    name := "phantom"
  ).aggregate(
    phantomDsl,
    phantomExample,
    phantomConnectors,
    phantomReactiveStreams,
    phantomThrift,
    phantomUdt,
    phantomZookeeper
  )

  lazy val phantomDsl = Project(
    id = "phantom-dsl",
    base = file("phantom-dsl"),
    settings = Defaults.coreDefaultSettings ++
      sharedSettings ++
      publishSettings
  ).configs(
      PerformanceTest
    ).settings(
      inConfig(PerformanceTest)(Defaults.testTasks): _*
    ).settings(
      name := "phantom-dsl",
      testOptions in Test += Tests.Argument("-oF"),
      logBuffered in Test := false,
      concurrentRestrictions in Test := Seq(
        Tags.limit(Tags.ForkedTestGroup, 4)
      ),
      libraryDependencies ++= Seq(
        "org.scala-lang"               %  "scala-reflect"                     % scalaVersion.value,
        "com.websudos"                 %% "diesel-engine"                     % DieselEngineVersion,
        "com.chuusai"                  %% "shapeless"                         % ShapelessVersion,
        "com.twitter"                  %% "util-core"                         % TwitterUtilVersion,
        "com.typesafe.play"            %% "play-iteratees"                    % "2.4.0-M1" exclude ("com.typesafe", "config"),
        "joda-time"                    %  "joda-time"                         % "2.3",
        "org.joda"                     %  "joda-convert"                      % "1.6",
        "com.datastax.cassandra"       %  "cassandra-driver-core"             % DatastaxDriverVersion,
        "org.slf4j"                    % "log4j-over-slf4j"                   % "1.7.12",
        "org.scalacheck"               %% "scalacheck"                        % "1.11.5"                        % "test, provided",
        "com.websudos"                 %% "util-lift"                         % UtilVersion                     % "test, provided",
        "com.websudos"                 %% "util-testing"                      % UtilVersion                     % "test, provided",
        "net.liftweb"                  %% "lift-json"                         % liftVersion(scalaVersion.value) % "test, provided",
        "com.storm-enroute"            %% "scalameter"                        % ScalaMeterVersion               % "test, provided"
      )
    ).dependsOn(
      phantomConnectors
    )

  lazy val phantomConnectors = Project(
    id = "phantom-connectors",
    base = file("phantom-connectors"),
    settings = sharedSettings
  ).configs(PerformanceTest).settings(
    name := "phantom-connectors",
    libraryDependencies ++= Seq(
      "com.datastax.cassandra"       %  "cassandra-driver-core"             % DatastaxDriverVersion,
      "com.websudos"                 %% "util-testing"                      % UtilVersion            % "test, provided"
    )
  )

  lazy val phantomUdt = Project(
    id = "phantom-udt",
    base = file("phantom-udt"),
    settings = sharedSettings
  ).settings(
    name := "phantom-udt",
    scalacOptions ++= Seq(
      "-language:experimental.macros"
    ),
    libraryDependencies ++= Seq(
      "com.websudos"                 %% "util-testing"                      % UtilVersion            % "test, provided"
    )
  ).dependsOn(
    phantomDsl,
    phantomZookeeper
  )

  lazy val phantomThrift = Project(
    id = "phantom-thrift",
    base = file("phantom-thrift"),
    settings = Defaults.coreDefaultSettings ++
      sharedSettings ++
      publishSettings ++
      ScroogeSBT.newSettings
  ).settings(
    name := "phantom-thrift",
    libraryDependencies ++= Seq(
      "org.slf4j"                    % "slf4j-log4j12"                      % Slf4jVersion % "test, provided",
      "org.apache.thrift"            % "libthrift"                          % ThriftVersion,
      "com.twitter"                  %% "scrooge-core"                      % ScroogeVersion,
      "com.twitter"                  %% "scrooge-serializer"                % ScroogeVersion,
      "com.websudos"                 %% "util-testing"                      % UtilVersion               % "test, provided"
    )
  ).dependsOn(
    phantomDsl
  )

  lazy val phantomZookeeper = Project(
    id = "phantom-zookeeper",
    base = file("phantom-zookeeper"),
    settings = sharedSettings
  ).settings(
    name := "phantom-zookeeper",
    libraryDependencies ++= Seq(
      "org.xerial.snappy"            % "snappy-java"                        % "1.1.1.3",
      "com.websudos"                 %% "util-testing"                      % UtilVersion            % "test, provided",
      "com.websudos"                 %% "util-zookeeper"                    % UtilVersion            % "test, provided" excludeAll ExclusionRule("org.slf4j", "slf4j-jdk14")
    )
  ).dependsOn(
    phantomConnectors
  )

  lazy val phantomReactiveStreams = Project(
    id = "phantom-reactivestreams",
    base = file("phantom-reactivestreams"),
    settings = sharedSettings
  ).settings(
    name := "phantom-reactivestreams",
    libraryDependencies ++= Seq(
      "com.typesafe.play"   %% "play-streams-experimental" % PlayVersion exclude("com.typesafe", "config"),
      "com.typesafe"        % "config"                % TypesafeConfigVersion,
      "org.reactivestreams" % "reactive-streams"      % ReactiveStreamsVersion,
      "com.typesafe.akka"   %% s"akka-actor"          % AkkaVersion,
      "com.websudos"        %% "util-testing"         % UtilVersion            % "test, provided",
      "org.reactivestreams" % "reactive-streams-tck"  % ReactiveStreamsVersion % "test, provided"
    )
  ).dependsOn(
    phantomConnectors,
    phantomDsl
  )

  lazy val phantomExample = Project(
    id = "phantom-example",
    base = file("phantom-example"),
    settings = sharedSettings ++ ScroogeSBT.newSettings
  ).settings(
    name := "phantom-example"
  ).dependsOn(
    phantomDsl,
    phantomThrift,
    phantomZookeeper
  )

  lazy val phantomContainerTests = Project(
    id = "phantom-container-test",
    base = file("phantom-container-test"),
    settings = sharedSettings
  ).settings(
    name := "phantom-test",
    fork := false,
    logBuffered in Test := false,
    testOptions in Test := Seq(Tests.Filter(s => s.indexOf("IterateeBig") == -1)),
    concurrentRestrictions in Test := Seq(
      Tags.limit(Tags.ForkedTestGroup, 4)
    )
  ).settings(
    libraryDependencies ++= Seq(
      "net.liftweb"               %% "lift-webkit"                    % liftVersion(scalaVersion.value),
      "net.liftweb"               %% "lift-json"                      % liftVersion(scalaVersion.value),
      "net.databinder.dispatch"   %% "dispatch-core"                  % "0.11.0"               % "test",
      "javax.servlet"             % "javax.servlet-api"               % "3.0.1"                % "provided",
      "com.websudos"              %% "util-testing"                   % UtilVersion            % "provided"
    )
  ).dependsOn(
    phantomDsl,
    phantomThrift,
    phantomZookeeper
  )
}<|MERGE_RESOLUTION|>--- conflicted
+++ resolved
@@ -35,7 +35,7 @@
 
 object Build extends Build {
 
-  val UtilVersion = "0.10.0"
+  val UtilVersion = "0.10.5"
   val DatastaxDriverVersion = "3.0.0-alpha4"
   val ScalaTestVersion = "2.2.4"
   val ShapelessVersion = "2.2.4"
@@ -48,16 +48,12 @@
   val ScalaMeterVersion = "0.6"
   val SparkCassandraVersion = "1.2.0-alpha3"
   val ThriftVersion = "0.5.0"
-<<<<<<< HEAD
-  val DieselEngineVersion = "0.2.2"
+  val DieselEngineVersion = "0.2.4"
   val Slf4jVersion = "1.7.12"
   val ReactiveStreamsVersion = "1.0.0"
   val AkkaVersion = "2.3.14"
   val TypesafeConfigVersion = "1.2.1"
   val JettyVersion = "9.1.2.v20140210"
-=======
-  val DieselEngineVersion = "0.2.4"
->>>>>>> 41ed7731
 
   val mavenPublishSettings : Seq[Def.Setting[_]] = Seq(
     credentials += Credentials(Path.userHome / ".ivy2" / ".credentials"),
@@ -71,11 +67,7 @@
           Some("releases" at nexus + "service/local/staging/deploy/maven2")
         }
     },
-<<<<<<< HEAD
     licenses += ("Apache-2.0", url("https://github.com/websudos/phantom/blob/develop/LICENSE.txt")),
-=======
-    licenses += ("Websudos License", url("https://github.com/websudos/phantom/blob/develop/LICENSE.txt")),
->>>>>>> 41ed7731
     publishArtifact in Test := false,
     pomIncludeRepository := { _ => true },
     pomExtra :=
@@ -118,11 +110,7 @@
 
   val sharedSettings: Seq[Def.Setting[_]] = Defaults.coreDefaultSettings ++ Seq(
     organization := "com.websudos",
-<<<<<<< HEAD
     version := "1.18.1",
-=======
-    version := "1.12.3",
->>>>>>> 41ed7731
     scalaVersion := "2.11.7",
     crossScalaVersions := Seq("2.10.5", "2.11.7"),
     resolvers ++= Seq(
