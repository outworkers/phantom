import com.twitter.scrooge.ScroogeSBT
import org.scoverage.coveralls.CoverallsPlugin.coverallsSettings
import sbt.Keys._
import sbt._
import scoverage.ScoverageSbtPlugin.instrumentSettings

object phantom extends Build {

  val UtilVersion = "0.3.11"
  val datastaxDriverVersion = "2.1.1"
  val scalatestVersion = "2.2.1"
  val finagleVersion = "6.20.0"
  val scroogeVersion = "3.15.0"
  val thriftVersion = "0.9.1"
  val scalatraVersion = "2.2.2"
  val PlayVersion = "2.3.0"

  val publishUrl = "http://maven.websudos.co.uk"

  val publishSettings : Seq[Def.Setting[_]] = Seq(
    credentials += Credentials(Path.userHome / ".ivy2" / ".credentials"),
    publishMavenStyle := true,
    publishTo <<= version.apply {
      v =>
        val nexus = "https://oss.sonatype.org/"
        if (v.trim.endsWith("SNAPSHOT"))
          Some("snapshots" at nexus + "content/repositories/snapshots")
        else
          Some("releases" at nexus + "service/local/staging/deploy/maven2")
    },
    publishArtifact in Test := false,
    pomIncludeRepository := { _ => true },
    pomExtra :=
      <url>https://github.com/websudos/phantom</url>
        <licenses>
          <license>
            <name>Apache License, Version 2.0</name>
            <url>http://www.apache.org/licenses/LICENSE-2.0.html</url>
            <distribution>repo</distribution>
          </license>
        </licenses>
        <scm>
          <url>git@github.com:websudos/phantom.git</url>
          <connection>scm:git:git@github.com:websudos/phantom.git</connection>
        </scm>
        <developers>
          <developer>
            <id>alexflav</id>
            <name>Flavian Alexandru</name>
            <url>http://github.com/alexflav23</url>
          </developer>
        </developers>
  )

  val mpublishSettings : Seq[Def.Setting[_]] = Seq(
    credentials += Credentials(Path.userHome / ".ivy2" / ".credentials"),
    publishTo <<= version { (v: String) => {
        if (v.trim.endsWith("SNAPSHOT"))
          Some("snapshots" at publishUrl + "/ext-snapshot-local")
        else
          Some("releases"  at publishUrl + "/ext-release-local")
      }
    },
    publishMavenStyle := true,
    publishArtifact in Test := false,
    pomIncludeRepository := { _ => true }
  )

  val sharedSettings: Seq[Def.Setting[_]] = Seq(
    organization := "com.websudos",
    version := "1.4.0",
    scalaVersion := "2.10.4",
    crossScalaVersions := Seq("2.10.4", "2.11.2"),
    resolvers ++= Seq(
      "Typesafe repository snapshots" at "http://repo.typesafe.com/typesafe/snapshots/",
      "Typesafe repository releases" at "http://repo.typesafe.com/typesafe/releases/",
      "Sonatype repo"                    at "https://oss.sonatype.org/content/groups/scala-tools/",
      "Sonatype releases"                at "https://oss.sonatype.org/content/repositories/releases",
      "Sonatype snapshots"               at "https://oss.sonatype.org/content/repositories/snapshots",
      "Sonatype staging"                 at "http://oss.sonatype.org/content/repositories/staging",
      "Java.net Maven2 Repository"       at "http://download.java.net/maven/2/",
      "Twitter Repository"               at "http://maven.twttr.com",
      "Websudos releases"                at "http://maven.websudos.co.uk/ext-release-local",
      "Websudos snapshots"               at "http://maven.websudos.co.uk/ext-snapshot-local"
    ),
    scalacOptions ++= Seq(
      "-language:postfixOps",
      "-language:implicitConversions",
      "-language:reflectiveCalls",
      "-language:higherKinds",
      "-language:existentials",
      "-Yinline-warnings",
      "-Xlint",
      "-deprecation",
      "-feature",
      "-unchecked"
     ),
    fork in Test := true,
    javaOptions in Test ++= Seq("-Xmx2G")
  ) ++ net.virtualvoid.sbt.graph.Plugin.graphSettings ++ instrumentSettings ++ publishSettings


  lazy val phantom = Project(
    id = "phantom",
    base = file("."),
    settings = Defaults.coreDefaultSettings ++ sharedSettings ++ coverallsSettings
  ).settings(
    name := "phantom"
  ).aggregate(
    phantomDsl /*,
    phantomExample,
    phantomScalatraTest,
    phantomSpark,
    phantomTesting,
    phantomThrift,
    phantomUdt,
    phantomZookeeper*/
  )

  lazy val phantomDsl = Project(
    id = "phantom-dsl",
    base = file("phantom-dsl"),
    settings = Defaults.coreDefaultSettings ++
      sharedSettings ++
      publishSettings
  ).settings(
    name := "phantom-dsl",
    fork := true,
    testOptions in Test += Tests.Argument("-oF"),
    logBuffered in Test := false,
    testOptions in Test := Seq(Tests.Filter(s => s.indexOf("IterateeBig") == -1)),
    testFrameworks += new TestFramework("org.scalameter.ScalaMeterFramework"),
    concurrentRestrictions in Test := Seq(
      Tags.limit(Tags.ForkedTestGroup, 4)
    ),
    libraryDependencies ++= Seq(
      "org.scala-lang"               %  "scala-reflect"                     % scalaVersion.value,
      "com.twitter"                  %% "util-core"                         % finagleVersion,
<<<<<<< HEAD
      "com.typesafe.play"            %% "play-iteratees"                    % "2.4.0-M1",
      "joda-time"                    %  "joda-time"                         % "2.3",
      "org.joda"                     %  "joda-convert"                      % "1.6",
      "com.datastax.cassandra"       %  "cassandra-driver-core"             % datastaxDriverVersion,
      "org.scalacheck"               %% "scalacheck"                        % "1.11.5"                  % "test, provided",
      //"com.newzly"                   %% "util-testing"                      % newzlyUtilVersion         % "test, provided",
      "net.liftweb"                  %% "lift-json"                         % "2.6-M4"                  % "test, provided"
=======
      "com.typesafe.play"            %% "play-iteratees"                    % PlayVersion,
      "joda-time"                    %  "joda-time"                         % "2.3",
      "org.joda"                     %  "joda-convert"                      % "1.6",
      "com.datastax.cassandra"       %  "cassandra-driver-core"             % datastaxDriverVersion,
      "org.scalacheck"               %% "scalacheck"                        % "1.11.4"                  % "test, provided",
      "com.websudos"                 %% "util-testing"                      % UtilVersion               % "provided",
      "net.liftweb"                  %% "lift-json"                         % "2.6-M4"                  % "test, provided",
      "com.storm-enroute"            %% "scalameter"                        % "0.6"                     % "test"
>>>>>>> 4c47a624
    )
  )/*.dependsOn(
    phantomTesting % "test, provided"
  )

  lazy val phantomUdt = Project(
    id = "phantom-udt",
    base = file("phantom-udt"),
    settings = Defaults.coreDefaultSettings ++ sharedSettings
  ).settings(
    name := "phantom-udt",
    scalacOptions ++= Seq(
      "-language:experimental.macros"
    ),
    libraryDependencies ++= Seq(
      "com.websudos"                 %% "util-testing"                      % UtilVersion            % "test, provided"
    )
  ).dependsOn(
    phantomDsl,
    phantomZookeeper,
    phantomTesting % "test, provided"
  )

  lazy val phantomSpark = Project(
    id = "phantom-spark",
    base = file("phantom-spark"),
    settings = Defaults.coreDefaultSettings ++
      sharedSettings ++ publishSettings
  ).settings(
    name := "phantom-spark",
    libraryDependencies ++= Seq(
      "com.datastax.spark"           %% "spark-cassandra-connector"         % "1.0.0-rc6" exclude("com.datastax.cassandra", "cassandra-driver-core")
    )
  ).dependsOn(
    phantomDsl,
    phantomZookeeper,
    phantomTesting % "test, provided"
  )

  lazy val phantomThrift = Project(
    id = "phantom-thrift",
    base = file("phantom-thrift"),
    settings = Defaults.coreDefaultSettings ++
      sharedSettings ++
      publishSettings ++
      ScroogeSBT.newSettings
  ).settings(
    name := "phantom-thrift",
    libraryDependencies ++= Seq(
      "org.apache.thrift"            %  "libthrift"                         % thriftVersion,
      "com.twitter"                  %% "scrooge-core"                      % scroogeVersion,
      "com.twitter"                  %% "scrooge-runtime"                   % scroogeVersion,
      "com.twitter"                  %% "scrooge-serializer"                % scroogeVersion,
<<<<<<< HEAD
      "org.scalatest"                %% "scalatest"                         % scalatestVersion          % "test, provided"
      //"com.newzly"                   %% "util-testing"                      % newzlyUtilVersion         % "test, provided"
=======
      "org.scalatest"                %% "scalatest"                         % scalatestVersion          % "test, provided",
      "com.websudos"                 %% "util-testing"                      % UtilVersion               % "test, provided"
>>>>>>> 4c47a624
    )
  ).dependsOn(
    phantomDsl,
    phantomTesting % "test, provided"
  )

  lazy val phantomZookeeper = Project(
    id = "phantom-zookeeper",
    base = file("phantom-zookeeper"),
    settings = Defaults.coreDefaultSettings ++ sharedSettings
  ).settings(
    name := "phantom-zookeeper",
    libraryDependencies ++= Seq(
      "org.xerial.snappy"            % "snappy-java"                        % "1.1.1.3",
      "org.scalatest"                %% "scalatest"                         % scalatestVersion,
      "com.datastax.cassandra"       %  "cassandra-driver-core"             % datastaxDriverVersion,
      "com.twitter"                  %% "finagle-serversets"                % finagleVersion exclude("org.slf4j", "slf4j-jdk14"),
      "com.twitter"                  %% "finagle-zookeeper"                 % finagleVersion,
<<<<<<< HEAD
      //"com.newzly"                   %% "util-testing"                      % newzlyUtilVersion      % "test, provided",
=======
      "com.websudos"                 %% "util-testing"                      % UtilVersion            % "test, provided",
>>>>>>> 4c47a624
      "org.cassandraunit"            %  "cassandra-unit"                    % "2.0.2.4"              % "test, provided"  excludeAll(
        ExclusionRule("org.slf4j", "slf4j-log4j12"),
        ExclusionRule("org.slf4j", "slf4j-jdk14")
      )
    )
  )

  lazy val phantomTesting = Project(
    id = "phantom-testing",
    base = file("phantom-testing"),
    settings = Defaults.coreDefaultSettings ++ sharedSettings
  ).settings(
    name := "phantom-testing",
    libraryDependencies ++= Seq(
      "com.twitter"                      %% "util-core"                % finagleVersion,
      "org.scalatest"                    %% "scalatest"                % scalatestVersion,
      "org.scalacheck"                   %% "scalacheck"               % "1.11.3"              % "test",
      "com.twitter"                      %% "finagle-serversets"       % finagleVersion,
      "com.twitter"                      %% "finagle-zookeeper"        % finagleVersion,
      "org.cassandraunit"                %  "cassandra-unit"           % "2.0.2.4"  excludeAll (
        ExclusionRule("org.slf4j", "slf4j-log4j12"),
        ExclusionRule("org.slf4j", "slf4j-jdk14")
      )
    )
  ).dependsOn(
    phantomZookeeper
  )

  lazy val phantomExample = Project(
    id = "phantom-example",
    base = file("phantom-example"),
    settings = Defaults.coreDefaultSettings ++ sharedSettings ++ ScroogeSBT.newSettings
  ).settings(
    name := "phantom-example"
  ).dependsOn(
    phantomDsl,
    phantomThrift,
    phantomZookeeper,
    phantomTesting
  )

  lazy val phantomScalatraTest = Project(
    id = "phantom-scalatra-test",
    base = file("phantom-scalatra-test"),
    settings = Defaults.coreDefaultSettings ++ sharedSettings
  ).settings(
    name := "phantom-test",
    fork := true,
    logBuffered in Test := false,
    testOptions in Test := Seq(Tests.Filter(s => s.indexOf("IterateeBig") == -1)),
    concurrentRestrictions in Test := Seq(
      Tags.limit(Tags.ForkedTestGroup, 4)
    )
  ).settings(
    libraryDependencies ++= Seq(
      "org.scalacheck"            %% "scalacheck"                       % "1.11.4",
      "org.scalatra"              %% "scalatra"                         % scalatraVersion,
      "org.scalatra"              %% "scalatra-scalate"                 % scalatraVersion,
      "org.scalatra"              %% "scalatra-json"                    % scalatraVersion,
      "org.scalatra"              %% "scalatra-specs2"                  % scalatraVersion        % "test",
      "org.json4s"                %% "json4s-jackson"                   % "3.2.6",
      "org.json4s"                %% "json4s-ext"                       % "3.2.6",
      "net.databinder.dispatch"   %% "dispatch-core"                    % "0.11.0"               % "test",
      "net.databinder.dispatch"   %% "dispatch-json4s-jackson"          % "0.11.0"               % "test",
      "org.eclipse.jetty"         % "jetty-webapp"                      % "8.1.8.v20121106",
<<<<<<< HEAD
      "org.eclipse.jetty.orbit"   % "javax.servlet"                     % "3.0.0.v201112011016"  % "provided;test" artifacts Artifact("javax.servlet", "jar", "jar")
      //"com.newzly"                %% "util-testing"                     % newzlyUtilVersion      % "provided"
=======
      "org.eclipse.jetty.orbit"   % "javax.servlet"                     % "3.0.0.v201112011016"  % "provided;test" artifacts Artifact("javax.servlet", "jar", "jar"),
      "com.websudos"              %% "util-testing"                     % UtilVersion            % "provided"
>>>>>>> 4c47a624
    )
  ).dependsOn(
    phantomDsl,
    phantomThrift,
    phantomZookeeper,
    phantomTesting
  )  */
}<|MERGE_RESOLUTION|>--- conflicted
+++ resolved
@@ -6,10 +6,11 @@
 
 object phantom extends Build {
 
-  val UtilVersion = "0.3.11"
+  val UtilVersion = "0.5.0"
   val datastaxDriverVersion = "2.1.1"
   val scalatestVersion = "2.2.1"
-  val finagleVersion = "6.20.0"
+  val FinagleVersion = "6.24.0"
+  val TwitterUtilVersion = "6.23.0"
   val scroogeVersion = "3.15.0"
   val thriftVersion = "0.9.1"
   val scalatraVersion = "2.2.2"
@@ -68,9 +69,9 @@
 
   val sharedSettings: Seq[Def.Setting[_]] = Seq(
     organization := "com.websudos",
-    version := "1.4.0",
-    scalaVersion := "2.10.4",
-    crossScalaVersions := Seq("2.10.4", "2.11.2"),
+    version := "1.4.1",
+    scalaVersion := "2.11.4",
+    crossScalaVersions := Seq("2.10.4", "2.11.4"),
     resolvers ++= Seq(
       "Typesafe repository snapshots" at "http://repo.typesafe.com/typesafe/snapshots/",
       "Typesafe repository releases" at "http://repo.typesafe.com/typesafe/releases/",
@@ -107,14 +108,14 @@
   ).settings(
     name := "phantom"
   ).aggregate(
-    phantomDsl /*,
+    phantomDsl,
     phantomExample,
     phantomScalatraTest,
     phantomSpark,
     phantomTesting,
     phantomThrift,
     phantomUdt,
-    phantomZookeeper*/
+    phantomZookeeper
   )
 
   lazy val phantomDsl = Project(
@@ -135,8 +136,7 @@
     ),
     libraryDependencies ++= Seq(
       "org.scala-lang"               %  "scala-reflect"                     % scalaVersion.value,
-      "com.twitter"                  %% "util-core"                         % finagleVersion,
-<<<<<<< HEAD
+      "com.twitter"                  %% "util-core"                         % TwitterUtilVersion,
       "com.typesafe.play"            %% "play-iteratees"                    % "2.4.0-M1",
       "joda-time"                    %  "joda-time"                         % "2.3",
       "org.joda"                     %  "joda-convert"                      % "1.6",
@@ -144,18 +144,8 @@
       "org.scalacheck"               %% "scalacheck"                        % "1.11.5"                  % "test, provided",
       //"com.newzly"                   %% "util-testing"                      % newzlyUtilVersion         % "test, provided",
       "net.liftweb"                  %% "lift-json"                         % "2.6-M4"                  % "test, provided"
-=======
-      "com.typesafe.play"            %% "play-iteratees"                    % PlayVersion,
-      "joda-time"                    %  "joda-time"                         % "2.3",
-      "org.joda"                     %  "joda-convert"                      % "1.6",
-      "com.datastax.cassandra"       %  "cassandra-driver-core"             % datastaxDriverVersion,
-      "org.scalacheck"               %% "scalacheck"                        % "1.11.4"                  % "test, provided",
-      "com.websudos"                 %% "util-testing"                      % UtilVersion               % "provided",
-      "net.liftweb"                  %% "lift-json"                         % "2.6-M4"                  % "test, provided",
-      "com.storm-enroute"            %% "scalameter"                        % "0.6"                     % "test"
->>>>>>> 4c47a624
-    )
-  )/*.dependsOn(
+    )
+  ).dependsOn(
     phantomTesting % "test, provided"
   )
 
@@ -207,13 +197,8 @@
       "com.twitter"                  %% "scrooge-core"                      % scroogeVersion,
       "com.twitter"                  %% "scrooge-runtime"                   % scroogeVersion,
       "com.twitter"                  %% "scrooge-serializer"                % scroogeVersion,
-<<<<<<< HEAD
-      "org.scalatest"                %% "scalatest"                         % scalatestVersion          % "test, provided"
-      //"com.newzly"                   %% "util-testing"                      % newzlyUtilVersion         % "test, provided"
-=======
       "org.scalatest"                %% "scalatest"                         % scalatestVersion          % "test, provided",
       "com.websudos"                 %% "util-testing"                      % UtilVersion               % "test, provided"
->>>>>>> 4c47a624
     )
   ).dependsOn(
     phantomDsl,
@@ -230,13 +215,9 @@
       "org.xerial.snappy"            % "snappy-java"                        % "1.1.1.3",
       "org.scalatest"                %% "scalatest"                         % scalatestVersion,
       "com.datastax.cassandra"       %  "cassandra-driver-core"             % datastaxDriverVersion,
-      "com.twitter"                  %% "finagle-serversets"                % finagleVersion exclude("org.slf4j", "slf4j-jdk14"),
-      "com.twitter"                  %% "finagle-zookeeper"                 % finagleVersion,
-<<<<<<< HEAD
-      //"com.newzly"                   %% "util-testing"                      % newzlyUtilVersion      % "test, provided",
-=======
+      "com.twitter"                  %% "finagle-serversets"                % FinagleVersion exclude("org.slf4j", "slf4j-jdk14"),
+      "com.twitter"                  %% "finagle-zookeeper"                 % FinagleVersion,
       "com.websudos"                 %% "util-testing"                      % UtilVersion            % "test, provided",
->>>>>>> 4c47a624
       "org.cassandraunit"            %  "cassandra-unit"                    % "2.0.2.4"              % "test, provided"  excludeAll(
         ExclusionRule("org.slf4j", "slf4j-log4j12"),
         ExclusionRule("org.slf4j", "slf4j-jdk14")
@@ -251,11 +232,11 @@
   ).settings(
     name := "phantom-testing",
     libraryDependencies ++= Seq(
-      "com.twitter"                      %% "util-core"                % finagleVersion,
+      "com.twitter"                      %% "util-core"                % TwitterUtilVersion,
       "org.scalatest"                    %% "scalatest"                % scalatestVersion,
       "org.scalacheck"                   %% "scalacheck"               % "1.11.3"              % "test",
-      "com.twitter"                      %% "finagle-serversets"       % finagleVersion,
-      "com.twitter"                      %% "finagle-zookeeper"        % finagleVersion,
+      "com.twitter"                      %% "finagle-serversets"       % FinagleVersion,
+      "com.twitter"                      %% "finagle-zookeeper"        % FinagleVersion,
       "org.cassandraunit"                %  "cassandra-unit"           % "2.0.2.4"  excludeAll (
         ExclusionRule("org.slf4j", "slf4j-log4j12"),
         ExclusionRule("org.slf4j", "slf4j-jdk14")
@@ -302,18 +283,13 @@
       "net.databinder.dispatch"   %% "dispatch-core"                    % "0.11.0"               % "test",
       "net.databinder.dispatch"   %% "dispatch-json4s-jackson"          % "0.11.0"               % "test",
       "org.eclipse.jetty"         % "jetty-webapp"                      % "8.1.8.v20121106",
-<<<<<<< HEAD
-      "org.eclipse.jetty.orbit"   % "javax.servlet"                     % "3.0.0.v201112011016"  % "provided;test" artifacts Artifact("javax.servlet", "jar", "jar")
-      //"com.newzly"                %% "util-testing"                     % newzlyUtilVersion      % "provided"
-=======
       "org.eclipse.jetty.orbit"   % "javax.servlet"                     % "3.0.0.v201112011016"  % "provided;test" artifacts Artifact("javax.servlet", "jar", "jar"),
       "com.websudos"              %% "util-testing"                     % UtilVersion            % "provided"
->>>>>>> 4c47a624
     )
   ).dependsOn(
     phantomDsl,
     phantomThrift,
     phantomZookeeper,
     phantomTesting
-  )  */
+  )
 }