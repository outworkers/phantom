--- conflicted
+++ resolved
@@ -103,11 +103,7 @@
 
   val sharedSettings: Seq[Def.Setting[_]] = Defaults.coreDefaultSettings ++ Seq(
     organization := "com.websudos",
-<<<<<<< HEAD
-    version := "1.12.4",
-=======
     version := "1.13.0",
->>>>>>> 70474cda
     scalaVersion := "2.11.7",
     crossScalaVersions := Seq("2.10.5", "2.11.7"),
     resolvers ++= Seq(
@@ -192,11 +188,7 @@
         "joda-time"                    %  "joda-time"                         % "2.3",
         "org.joda"                     %  "joda-convert"                      % "1.6",
         "com.datastax.cassandra"       %  "cassandra-driver-core"             % DatastaxDriverVersion,
-<<<<<<< HEAD
         "org.slf4j"                    % "log4j-over-slf4j"                   % "1.7.12",
-=======
-        "org.slf4j"                    %  "slf4j-log4j12"                      % Slf4jVersion % "test, provided",
->>>>>>> 70474cda
         "org.scalacheck"               %% "scalacheck"                        % "1.11.5"                        % "test, provided",
         "com.websudos"                 %% "util-testing"                      % UtilVersion                     % "test, provided",
         "net.liftweb"                  %% "lift-json"                         % liftVersion(scalaVersion.value) % "test, provided",
