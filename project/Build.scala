--- conflicted
+++ resolved
@@ -8,11 +8,7 @@
 object phantom extends Build {
 
   val newzlyUtilVersion = "0.1.16"
-<<<<<<< HEAD
   val datastaxDriverVersion = "2.0.3"
-=======
-  val datastaxDriverVersion = "2.0.2"
->>>>>>> 2d0cc54e
   val scalatestVersion = "2.2.0-M1"
   val finagleVersion = "6.17.0"
   val scroogeVersion = "3.15.0"
@@ -161,12 +157,8 @@
       "org.joda"                     %  "joda-convert"                      % "1.6",
       "com.datastax.cassandra"       %  "cassandra-driver-core"             % datastaxDriverVersion,
       "org.scalacheck"               %% "scalacheck"                        % "1.11.4"                  % "test, provided",
-<<<<<<< HEAD
       "com.newzly"                   %% "util-testing"                      % newzlyUtilVersion         % "provided",
       "com.newzly"                   %% "util-testing-cassandra"            % newzlyUtilVersion         % "provided" exclude("org.slf4j", "slf4j-jdk14")
-=======
-      "com.newzly"                   %% "util-testing-cassandra"            % newzlyUtilVersion         % "provided"
->>>>>>> 2d0cc54e
     )
   )
 
@@ -184,12 +176,8 @@
       "com.twitter"                  %% "scrooge-core"                      % scroogeVersion,
       "com.twitter"                  %% "scrooge-runtime"                   % scroogeVersion,
       "com.twitter"                  %% "scrooge-serializer"                % scroogeVersion,
-<<<<<<< HEAD
       "com.newzly"                   %% "util-testing"                      % newzlyUtilVersion         % "test, provided",
       "com.newzly"                   %% "util-testing-cassandra"            % newzlyUtilVersion         % "provided" exclude("org.slf4j", "slf4j-jdk14")
-=======
-      "com.newzly"                   %% "util-testing-cassandra"            % newzlyUtilVersion         % "provided"
->>>>>>> 2d0cc54e
     )
   ).dependsOn(
     phantomDsl
@@ -241,16 +229,10 @@
       "org.json4s"                %% "json4s-ext"                       % "3.2.6",
       "net.databinder.dispatch"   %% "dispatch-core"                    % "0.11.0"               % "test",
       "net.databinder.dispatch"   %% "dispatch-json4s-jackson"          % "0.11.0"               % "test",
-<<<<<<< HEAD
       "org.eclipse.jetty"         % "jetty-webapp"                      % "8.1.8.v20121106",
       "org.eclipse.jetty.orbit"   % "javax.servlet"                     % "3.0.0.v201112011016"  % "provided;test" artifacts Artifact("javax.servlet", "jar", "jar"),
       "com.newzly"                %% "util-testing"                     % newzlyUtilVersion      % "provided",
       "com.newzly"                %% "util-testing-cassandra"           % newzlyUtilVersion      % "test, provided" exclude("org.slf4j", "slf4j-jdk14")
-=======
-      "org.eclipse.jetty"         %  "jetty-webapp"                     % "8.1.8.v20121106",
-      "org.eclipse.jetty.orbit"   %  "javax.servlet"                    % "3.0.0.v201112011016"  % "provided;test" artifacts Artifact("javax.servlet", "jar", "jar"),
-      "com.newzly"                %% "util-testing-cassandra"           % newzlyUtilVersion      % "provided"
->>>>>>> 2d0cc54e
     )
   ).dependsOn(
     phantomDsl,
