--- conflicted
+++ resolved
@@ -148,12 +148,7 @@
       "com.typesafe.play"            %% "play-iteratees"                    % "2.2.0",
       "joda-time"                    %  "joda-time"                         % "2.3",
       "org.joda"                     %  "joda-convert"                      % "1.6",
-<<<<<<< HEAD
-      "com.datastax.cassandra"       %  "cassandra-driver-core"             % datastaxDriverVersion exclude("log4j", "log4j"),
-      "org.scala-lang"               %  "scala-reflect"                     % "2.10.4"
-=======
       "com.datastax.cassandra"       %  "cassandra-driver-core"             % datastaxDriverVersion exclude("log4j", "log4j")
->>>>>>> 4511119b
     )
   )
 
@@ -239,10 +234,7 @@
     )
   ).settings(
     libraryDependencies ++= Seq(
-<<<<<<< HEAD
-=======
       "org.scalacheck"           %% "scalacheck"                        % "1.11.3",
->>>>>>> 4511119b
       "com.newzly"               %% "util-testing"                      % newzlyUtilVersion     % "provided"
     )
   ).dependsOn(
