/*
 * Copyright 2013-2015 Websudos, Limited.
 *
 * All rights reserved.
 *
 * Redistribution and use in source and binary forms, with or without
 * modification, are permitted provided that the following conditions are met:
 *
 * - Redistributions of source code must retain the above copyright notice,
 * this list of conditions and the following disclaimer.
 *
 * - Redistributions in binary form must reproduce the above copyright
 * notice, this list of conditions and the following disclaimer in the
 * documentation and/or other materials provided with the distribution.
 *
 * - Explicit consent must be obtained from the copyright owner, Websudos Limited before any redistribution is made.
 *
 * THIS SOFTWARE IS PROVIDED BY THE COPYRIGHT HOLDERS AND CONTRIBUTORS "AS IS"
 * AND ANY EXPRESS OR IMPLIED WARRANTIES, INCLUDING, BUT NOT LIMITED TO, THE
 * IMPLIED WARRANTIES OF MERCHANTABILITY AND FITNESS FOR A PARTICULAR PURPOSE
 * ARE DISCLAIMED. IN NO EVENT SHALL THE COPYRIGHT HOLDER OR CONTRIBUTORS BE
 * LIABLE FOR ANY DIRECT, INDIRECT, INCIDENTAL, SPECIAL, EXEMPLARY, OR
 * CONSEQUENTIAL DAMAGES (INCLUDING, BUT NOT LIMITED TO, PROCUREMENT OF
 * SUBSTITUTE GOODS OR SERVICES; LOSS OF USE, DATA, OR PROFITS; OR BUSINESS
 * INTERRUPTION) HOWEVER CAUSED AND ON ANY THEORY OF LIABILITY, WHETHER IN
 * CONTRACT, STRICT LIABILITY, OR TORT (INCLUDING NEGLIGENCE OR OTHERWISE)
 * ARISING IN ANY WAY OUT OF THE USE OF THIS SOFTWARE, EVEN IF ADVISED OF THE
 * POSSIBILITY OF SUCH DAMAGE.
 */

import com.twitter.sbt._
import com.twitter.scrooge.ScroogeSBT
import sbt.Keys._
import sbt._

object Build extends Build {

  val UtilVersion = "0.9.11"
  val DatastaxDriverVersion = "2.2.0-rc3"
  val ScalaTestVersion = "2.2.4"
  val ShapelessVersion = "2.2.4"
  val FinagleVersion = "6.25.0"
  val TwitterUtilVersion = "6.24.0"
  val ScroogeVersion = "3.17.0"
  val ScalatraVersion = "2.3.0"
  val PlayVersion = "2.4.3"
  val Json4SVersion = "3.2.11"
  val ScalaMeterVersion = "0.6"
  val SparkCassandraVersion = "1.2.0-alpha3"
  val ThriftVersion = "0.5.0"
  val DieselEngineVersion = "0.2.2"
  val Slf4jVersion = "1.7.12"
<<<<<<< HEAD
  val JettyVersion = "9.1.2.v20140210"
=======
  val ReactiveStreamsVersion = "1.0.0"
  val AkkaVersion = "2.3.14"
  val TypesafeConfigVersion = "1.2.1"
>>>>>>> 33443965

  val mavenPublishSettings : Seq[Def.Setting[_]] = Seq(
    credentials += Credentials(Path.userHome / ".ivy2" / ".credentials"),
    publishMavenStyle := true,
    publishTo <<= version.apply {
      v =>
        val nexus = "https://oss.sonatype.org/"
        if (v.trim.endsWith("SNAPSHOT")) {
          Some("snapshots" at nexus + "content/repositories/snapshots")
        } else {
          Some("releases" at nexus + "service/local/staging/deploy/maven2")
        }
    },
    licenses += ("Websudos License", url("https://github.com/websudos/phantom/blob/develop/LICENSE.txt")),
    publishArtifact in Test := false,
    pomIncludeRepository := { _ => true },
    pomExtra :=
      <url>https://github.com/websudos/phantom</url>
        <scm>
          <url>git@github.com:websudos/phantom.git</url>
          <connection>scm:git:git@github.com:websudos/phantom.git</connection>
        </scm>
        <developers>
          <developer>
            <id>alexflav</id>
            <name>Flavian Alexandru</name>
            <url>http://github.com/alexflav23</url>
          </developer>
        </developers>
  )

  def liftVersion(scalaVersion: String): String = {
    scalaVersion match {
      case "2.10.5" => "3.0-M1"
      case _ => "3.0-M6"
    }
  }

  val PerformanceTest = config("perf").extend(Test)
  def performanceFilter(name: String): Boolean = name endsWith "PerformanceTest"

  val publishSettings: Seq[Def.Setting[_]] = Seq(
    publishMavenStyle := true,
    bintray.BintrayKeys.bintrayOrganization := Some("websudos"),
    bintray.BintrayKeys.bintrayRepository <<= scalaVersion.apply {
      v => if (v.trim.endsWith("SNAPSHOT")) "oss-snapshots" else "oss-releases"
    },
    bintray.BintrayKeys.bintrayReleaseOnPublish in ThisBuild := true,
    publishArtifact in Test := false,
    pomIncludeRepository := { _ => true},
    licenses += ("Apache-2.0", url("https://www.apache.org/licenses/LICENSE-2.0"))
  )


  val sharedSettings: Seq[Def.Setting[_]] = Defaults.coreDefaultSettings ++ Seq(
    organization := "com.websudos",
    version := "1.15.0",
    scalaVersion := "2.11.7",
    crossScalaVersions := Seq("2.10.5", "2.11.7"),
    resolvers ++= Seq(
      "Typesafe repository snapshots" at "http://repo.typesafe.com/typesafe/snapshots/",
      "Typesafe repository releases" at "http://repo.typesafe.com/typesafe/releases/",
      "Sonatype repo"                    at "https://oss.sonatype.org/content/groups/scala-tools/",
      "Sonatype releases"                at "https://oss.sonatype.org/content/repositories/releases",
      "Sonatype snapshots"               at "https://oss.sonatype.org/content/repositories/snapshots",
      "Sonatype staging"                 at "http://oss.sonatype.org/content/repositories/staging",
      "Java.net Maven2 Repository"       at "http://download.java.net/maven/2/",
      "Twitter Repository"               at "http://maven.twttr.com",
      Resolver.bintrayRepo("websudos", "oss-releases")
    ),
    scalacOptions ++= Seq(
      "-language:postfixOps",
      "-language:implicitConversions",
      "-language:reflectiveCalls",
      "-language:higherKinds",
      "-language:existentials",
      "-Yinline-warnings",
      "-Xlint",
      "-deprecation",
      "-feature",
      "-unchecked"
     ),
    libraryDependencies ++= Seq(
      "ch.qos.logback"               % "logback-classic"                    % "1.1.3",
      "org.slf4j"                    % "log4j-over-slf4j"                   % "1.7.12"
    ),
    addCompilerPlugin("org.scalamacros" % "paradise" % "2.1.0-M5" cross CrossVersion.full),
    fork in Test := false,
    javaOptions in ThisBuild ++= Seq(
      "-Xmx2G",
      "-Djava.net.preferIPv4Stack=true",
      "-Dio.netty.resourceLeakDetection"
    ),
    testFrameworks in PerformanceTest := Seq(new TestFramework("org.scalameter.ScalaMeterFramework")),
    testOptions in Test := Seq(Tests.Filter(x => !performanceFilter(x))),
    testOptions in PerformanceTest := Seq(Tests.Filter(x => performanceFilter(x))),
    fork in PerformanceTest := false,
    parallelExecution in ThisBuild := false
  ) ++ net.virtualvoid.sbt.graph.Plugin.graphSettings ++ publishSettings ++ VersionManagement.newSettings

  lazy val phantom = Project(
    id = "phantom",
    base = file("."),
    settings = sharedSettings
  ).configs(
    PerformanceTest
  ).settings(
    inConfig(PerformanceTest)(Defaults.testTasks): _*
  ).settings(
    name := "phantom"
  ).aggregate(
    phantomDsl,
    phantomExample,
    phantomConnectors,
<<<<<<< HEAD
    //phantomContainerTests,
=======
    phantomReactiveStreams,
>>>>>>> 33443965
    phantomTestKit,
    phantomThrift,
    phantomUdt,
    phantomZookeeper
  )

  lazy val phantomDsl = Project(
    id = "phantom-dsl",
    base = file("phantom-dsl"),
    settings = Defaults.coreDefaultSettings ++
      sharedSettings ++
      publishSettings
  ).configs(
      PerformanceTest
    ).settings(
      inConfig(PerformanceTest)(Defaults.testTasks): _*
    ).settings(
      name := "phantom-dsl",
      testOptions in Test += Tests.Argument("-oF"),
      logBuffered in Test := false,
      concurrentRestrictions in Test := Seq(
        Tags.limit(Tags.ForkedTestGroup, 4)
      ),
      libraryDependencies ++= Seq(
        "org.scala-lang"               %  "scala-reflect"                     % scalaVersion.value,
        "com.websudos"                 %% "diesel-engine"                     % DieselEngineVersion,
        "com.chuusai"                  %% "shapeless"                         % ShapelessVersion,
        "com.twitter"                  %% "util-core"                         % TwitterUtilVersion,
        "com.typesafe.play"            %% "play-iteratees"                    % "2.4.0-M1" exclude ("com.typesafe", "config"),
        "joda-time"                    %  "joda-time"                         % "2.3",
        "org.joda"                     %  "joda-convert"                      % "1.6",
        "com.datastax.cassandra"       %  "cassandra-driver-core"             % DatastaxDriverVersion,
        "org.slf4j"                    % "log4j-over-slf4j"                   % "1.7.12",
        "org.scalacheck"               %% "scalacheck"                        % "1.11.5"                        % "test, provided",
        "com.websudos"                 %% "util-lift"                         % UtilVersion                     % "test, provided",
        "com.websudos"                 %% "util-testing"                      % UtilVersion                     % "test, provided",
        "net.liftweb"                  %% "lift-json"                         % liftVersion(scalaVersion.value) % "test, provided",
        "com.storm-enroute"            %% "scalameter"                        % ScalaMeterVersion               % "test, provided"
      )
    ).dependsOn(
      phantomTestKit % "test, provided",
      phantomConnectors
    )

  lazy val phantomConnectors = Project(
    id = "phantom-connectors",
    base = file("phantom-connectors"),
    settings = sharedSettings
  ).configs(PerformanceTest).settings(
    name := "phantom-connectors",
    libraryDependencies ++= Seq(
      "com.datastax.cassandra"       %  "cassandra-driver-core"             % DatastaxDriverVersion,
      "com.websudos"                 %% "util-testing"                      % UtilVersion            % "test, provided"
    )
  )

  lazy val phantomUdt = Project(
    id = "phantom-udt",
    base = file("phantom-udt"),
    settings = sharedSettings
  ).settings(
    name := "phantom-udt",
    scalacOptions ++= Seq(
      "-language:experimental.macros"
    ),
    libraryDependencies ++= Seq(
      "com.websudos"                 %% "util-testing"                      % UtilVersion            % "test, provided"
    )
  ).dependsOn(
    phantomDsl,
    phantomZookeeper,
    phantomTestKit % "test, provided"
  )

  lazy val phantomThrift = Project(
    id = "phantom-thrift",
    base = file("phantom-thrift"),
    settings = Defaults.coreDefaultSettings ++
      sharedSettings ++
      publishSettings ++
      ScroogeSBT.newSettings
  ).settings(
    name := "phantom-thrift",
    libraryDependencies ++= Seq(
      "org.slf4j"                    % "slf4j-log4j12"                      % Slf4jVersion % "test, provided",
      "org.apache.thrift"            % "libthrift"                          % ThriftVersion,
      "com.twitter"                  %% "scrooge-core"                      % ScroogeVersion,
      "com.twitter"                  %% "scrooge-serializer"                % ScroogeVersion,
      "com.websudos"                 %% "util-testing"                      % UtilVersion               % "test, provided"
    )
  ).dependsOn(
    phantomDsl,
    phantomTestKit % "test, provided"
  )

  lazy val phantomZookeeper = Project(
    id = "phantom-zookeeper",
    base = file("phantom-zookeeper"),
    settings = sharedSettings
  ).settings(
    name := "phantom-zookeeper",
    libraryDependencies ++= Seq(
      "org.xerial.snappy"            % "snappy-java"                        % "1.1.1.3",
      "com.websudos"                 %% "util-testing"                      % UtilVersion            % "test, provided",
      "com.websudos"                 %% "util-zookeeper"                    % UtilVersion            % "test, provided" excludeAll ExclusionRule("org.slf4j", "slf4j-jdk14")
    )
  ).dependsOn(
    phantomConnectors
  )

  lazy val phantomReactiveStreams = Project(
    id = "phantom-reactivestreams",
    base = file("phantom-reactivestreams"),
    settings = sharedSettings
  ).settings(
    name := "phantom-reactivestreams",
    libraryDependencies ++= Seq(
      "com.typesafe.play"   %% "play-streams-experimental" % PlayVersion exclude("com.typesafe", "config"),
      "com.typesafe"        % "config"                % TypesafeConfigVersion,
      "org.reactivestreams" % "reactive-streams"      % ReactiveStreamsVersion,
      "com.typesafe.akka"   %% s"akka-actor"          % AkkaVersion,
      "com.websudos"        %% "util-testing"         % UtilVersion            % "test, provided",
      "org.reactivestreams" % "reactive-streams-tck"  % ReactiveStreamsVersion % "test, provided"
    )
  ).dependsOn(
    phantomConnectors,
    phantomDsl,
    phantomTestKit % "test, provided"
  )

  lazy val phantomTestKit = Project(
    id = "phantom-testkit",
    base = file("phantom-testkit"),
    settings = sharedSettings
  ).settings(
    name := "phantom-testkit",
    libraryDependencies ++= Seq(
      "com.twitter"                      %% "util-core"                % TwitterUtilVersion,
      "com.websudos"                     %% "util-lift"                % UtilVersion,
      "com.websudos"                     %% "util-testing"             % UtilVersion
    )
  ).dependsOn(
    phantomConnectors
  )

  lazy val phantomExample = Project(
    id = "phantom-example",
    base = file("phantom-example"),
    settings = sharedSettings ++ ScroogeSBT.newSettings
  ).settings(
    name := "phantom-example"
  ).dependsOn(
    phantomDsl,
    phantomThrift,
    phantomZookeeper,
    phantomTestKit
  )

  lazy val phantomContainerTests = Project(
    id = "phantom-container-test",
    base = file("phantom-container-test"),
    settings = sharedSettings
  ).settings(
    name := "phantom-test",
    fork := false,
    logBuffered in Test := false,
    testOptions in Test := Seq(Tests.Filter(s => s.indexOf("IterateeBig") == -1)),
    concurrentRestrictions in Test := Seq(
      Tags.limit(Tags.ForkedTestGroup, 4)
    )
  ).settings(
    libraryDependencies ++= Seq(
      "net.liftweb"               %% "lift-webkit"                    % liftVersion(scalaVersion.value),
      "net.liftweb"               %% "lift-json"                      % liftVersion(scalaVersion.value),
      "net.databinder.dispatch"   %% "dispatch-core"                  % "0.11.0"               % "test",
      "javax.servlet"             % "javax.servlet-api"               % "3.0.1"                % "provided",
      "com.websudos"              %% "util-testing"                   % UtilVersion            % "provided"
    )
  ).dependsOn(
    phantomDsl,
    phantomThrift,
    phantomZookeeper,
    phantomTestKit
  )
}<|MERGE_RESOLUTION|>--- conflicted
+++ resolved
@@ -50,13 +50,10 @@
   val ThriftVersion = "0.5.0"
   val DieselEngineVersion = "0.2.2"
   val Slf4jVersion = "1.7.12"
-<<<<<<< HEAD
-  val JettyVersion = "9.1.2.v20140210"
-=======
   val ReactiveStreamsVersion = "1.0.0"
   val AkkaVersion = "2.3.14"
   val TypesafeConfigVersion = "1.2.1"
->>>>>>> 33443965
+  val JettyVersion = "9.1.2.v20140210"
 
   val mavenPublishSettings : Seq[Def.Setting[_]] = Seq(
     credentials += Credentials(Path.userHome / ".ivy2" / ".credentials"),
@@ -171,11 +168,7 @@
     phantomDsl,
     phantomExample,
     phantomConnectors,
-<<<<<<< HEAD
-    //phantomContainerTests,
-=======
     phantomReactiveStreams,
->>>>>>> 33443965
     phantomTestKit,
     phantomThrift,
     phantomUdt,
