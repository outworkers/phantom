--- conflicted
+++ resolved
@@ -138,12 +138,8 @@
     testFrameworks in PerformanceTest := Seq(new TestFramework("org.scalameter.ScalaMeterFramework")),
     testOptions in Test := Seq(Tests.Filter(x => !performanceFilter(x))),
     testOptions in PerformanceTest := Seq(Tests.Filter(x => performanceFilter(x))),
-<<<<<<< HEAD
-    fork in PerformanceTest := false
-=======
     fork in PerformanceTest := false,
     parallelExecution in ThisBuild := false
->>>>>>> 63f2fcaf
   ) ++ net.virtualvoid.sbt.graph.Plugin.graphSettings ++ mavenPublishSettings ++ VersionManagement.newSettings
 
   lazy val phantom = Project(
