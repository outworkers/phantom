/*
 * Copyright 2013-2015 Websudos, Limited.
 *
 * All rights reserved.
 *
 * Redistribution and use in source and binary forms, with or without
 * modification, are permitted provided that the following conditions are met:
 *
 * - Redistributions of source code must retain the above copyright notice,
 * this list of conditions and the following disclaimer.
 *
 * - Redistributions in binary form must reproduce the above copyright
 * notice, this list of conditions and the following disclaimer in the
 * documentation and/or other materials provided with the distribution.
 *
 * - Explicit consent must be obtained from the copyright owner, Websudos Limited before any redistribution is made.
 *
 * THIS SOFTWARE IS PROVIDED BY THE COPYRIGHT HOLDERS AND CONTRIBUTORS "AS IS"
 * AND ANY EXPRESS OR IMPLIED WARRANTIES, INCLUDING, BUT NOT LIMITED TO, THE
 * IMPLIED WARRANTIES OF MERCHANTABILITY AND FITNESS FOR A PARTICULAR PURPOSE
 * ARE DISCLAIMED. IN NO EVENT SHALL THE COPYRIGHT HOLDER OR CONTRIBUTORS BE
 * LIABLE FOR ANY DIRECT, INDIRECT, INCIDENTAL, SPECIAL, EXEMPLARY, OR
 * CONSEQUENTIAL DAMAGES (INCLUDING, BUT NOT LIMITED TO, PROCUREMENT OF
 * SUBSTITUTE GOODS OR SERVICES; LOSS OF USE, DATA, OR PROFITS; OR BUSINESS
 * INTERRUPTION) HOWEVER CAUSED AND ON ANY THEORY OF LIABILITY, WHETHER IN
 * CONTRACT, STRICT LIABILITY, OR TORT (INCLUDING NEGLIGENCE OR OTHERWISE)
 * ARISING IN ANY WAY OUT OF THE USE OF THIS SOFTWARE, EVEN IF ADVISED OF THE
 * POSSIBILITY OF SUCH DAMAGE.
 */

import com.twitter.sbt._
import com.twitter.scrooge.ScroogeSBT
import sbt.Keys._
import sbt._

object Build extends Build {

  val UtilVersion = "0.9.11"
  val DatastaxDriverVersion = "2.2.0-rc3"
  val ScalaTestVersion = "2.2.4"
  val ShapelessVersion = "2.2.4"
  val FinagleVersion = "6.25.0"
  val TwitterUtilVersion = "6.24.0"
  val ScroogeVersion = "3.17.0"
  val ScalatraVersion = "2.3.0"
  val PlayVersion = "2.4.0-M1"
  val Json4SVersion = "3.2.11"
  val ScalaMeterVersion = "0.6"
  val SparkCassandraVersion = "1.2.0-alpha3"
  val ThriftVersion = "0.5.0"
  val DieselEngineVersion = "0.2.2"
  val Slf4jVersion = "1.7.12"

  val mavenPublishSettings : Seq[Def.Setting[_]] = Seq(
    credentials += Credentials(Path.userHome / ".ivy2" / ".credentials"),
    publishMavenStyle := true,
    publishTo <<= version.apply {
      v =>
        val nexus = "https://oss.sonatype.org/"
        if (v.trim.endsWith("SNAPSHOT"))
          Some("snapshots" at nexus + "content/repositories/snapshots")
        else
          Some("releases" at nexus + "service/local/staging/deploy/maven2")
    },
    licenses += ("Websudos License", url("https://github.com/websudos/phantom/blob/develop/LICENSE.txt")),
    publishArtifact in Test := false,
    pomIncludeRepository := { _ => true },
    pomExtra :=
      <url>https://github.com/websudos/phantom</url>
        <scm>
          <url>git@github.com:websudos/phantom.git</url>
          <connection>scm:git:git@github.com:websudos/phantom.git</connection>
        </scm>
        <developers>
          <developer>
            <id>alexflav</id>
            <name>Flavian Alexandru</name>
            <url>http://github.com/alexflav23</url>
          </developer>
        </developers>
  )

  def liftVersion(scalaVersion: String): String = {
    scalaVersion match {
      case "2.10.5" => "3.0-M1"
      case _ => "3.0-M6"
    }
  }

  val PerformanceTest = config("perf").extend(Test)
  def performanceFilter(name: String): Boolean = name endsWith "PerformanceTest"

  val publishSettings: Seq[Def.Setting[_]] = Seq(
    publishMavenStyle := true,
    bintray.BintrayKeys.bintrayOrganization := Some("websudos"),
    bintray.BintrayKeys.bintrayRepository := "oss-releases",
    bintray.BintrayKeys.bintrayReleaseOnPublish in ThisBuild := true,
    publishArtifact in Test := false,
    pomIncludeRepository := { _ => true},
    licenses += ("Apache-2.0", url("https://www.apache.org/licenses/LICENSE-2.0"))
  )


  val sharedSettings: Seq[Def.Setting[_]] = Defaults.coreDefaultSettings ++ Seq(
    organization := "com.websudos",
    version := "1.13.0",
    scalaVersion := "2.11.7",
    crossScalaVersions := Seq("2.10.5", "2.11.7"),
    resolvers ++= Seq(
      "Typesafe repository snapshots" at "http://repo.typesafe.com/typesafe/snapshots/",
      "Typesafe repository releases" at "http://repo.typesafe.com/typesafe/releases/",
      "Sonatype repo"                    at "https://oss.sonatype.org/content/groups/scala-tools/",
      "Sonatype releases"                at "https://oss.sonatype.org/content/repositories/releases",
      "Sonatype snapshots"               at "https://oss.sonatype.org/content/repositories/snapshots",
      "Sonatype staging"                 at "http://oss.sonatype.org/content/repositories/staging",
      "Java.net Maven2 Repository"       at "http://download.java.net/maven/2/",
      "Twitter Repository"               at "http://maven.twttr.com",
      Resolver.bintrayRepo("websudos", "oss-releases")
    ),
    scalacOptions ++= Seq(
      "-language:postfixOps",
      "-language:implicitConversions",
      "-language:reflectiveCalls",
      "-language:higherKinds",
      "-language:existentials",
      "-Yinline-warnings",
      "-Xlint",
      "-deprecation",
      "-feature",
      "-unchecked"
     ),
    libraryDependencies ++= Seq(
      "ch.qos.logback"               % "logback-classic"                    % "1.1.3",
      "org.slf4j"                    % "log4j-over-slf4j"                   % "1.7.12"
    ),
    fork in Test := false,
    javaOptions in Test ++= Seq("-Xmx2G", "-Djava.net.preferIPv4Stack=true", "-Dio.netty.resourceLeakDetection"),
    testFrameworks in PerformanceTest := Seq(new TestFramework("org.scalameter.ScalaMeterFramework")),
    testOptions in Test := Seq(Tests.Filter(x => !performanceFilter(x))),
    testOptions in PerformanceTest := Seq(Tests.Filter(x => performanceFilter(x))),
    fork in PerformanceTest := false,
    parallelExecution in ThisBuild := false
<<<<<<< HEAD
  ) ++ net.virtualvoid.sbt.graph.Plugin.graphSettings ++ publishSettings ++ VersionManagement.newSettings
=======
  ) ++ net.virtualvoid.sbt.graph.Plugin.graphSettings ++ mavenPublishSettings ++ VersionManagement.newSettings
>>>>>>> 63f2fcaf

  lazy val phantom = Project(
    id = "phantom",
    base = file("."),
    settings = sharedSettings
  ).configs(
    PerformanceTest
  ).settings(
    inConfig(PerformanceTest)(Defaults.testTasks): _*
  ).settings(
    name := "phantom"
  ).aggregate(
    phantomDsl,
    phantomExample,
    phantomConnectors,
    // phantomScalatraTest,
    phantomTestKit,
    phantomThrift,
    phantomUdt,
    phantomZookeeper
  )

  lazy val phantomDsl = Project(
    id = "phantom-dsl",
    base = file("phantom-dsl"),
    settings = Defaults.coreDefaultSettings ++
      sharedSettings ++
      publishSettings
  ).configs(
      PerformanceTest
    ).settings(
      inConfig(PerformanceTest)(Defaults.testTasks): _*
    ).settings(
      name := "phantom-dsl",
      testOptions in Test += Tests.Argument("-oF"),
      logBuffered in Test := false,
      concurrentRestrictions in Test := Seq(
        Tags.limit(Tags.ForkedTestGroup, 4)
      ),
      libraryDependencies ++= Seq(
        "org.scala-lang"               %  "scala-reflect"                     % scalaVersion.value,
        "com.websudos"                 %% "diesel-engine"                     % DieselEngineVersion,
        "com.chuusai"                  %% "shapeless"                         % ShapelessVersion,
        "com.twitter"                  %% "util-core"                         % TwitterUtilVersion,
        "com.typesafe.play"            %% "play-iteratees"                    % "2.4.0-M1",
        "joda-time"                    %  "joda-time"                         % "2.3",
        "org.joda"                     %  "joda-convert"                      % "1.6",
        "com.datastax.cassandra"       %  "cassandra-driver-core"             % DatastaxDriverVersion,
        "org.slf4j"                    % "log4j-over-slf4j"                   % "1.7.12",
        "org.scalacheck"               %% "scalacheck"                        % "1.11.5"                        % "test, provided",
        "com.websudos"                 %% "util-testing"                      % UtilVersion                     % "test, provided",
        "net.liftweb"                  %% "lift-json"                         % liftVersion(scalaVersion.value) % "test, provided",
        "com.storm-enroute"            %% "scalameter"                        % ScalaMeterVersion               % "test, provided"
      )
    ).dependsOn(
      phantomTestKit % "test, provided",
      phantomConnectors
    )

  lazy val phantomConnectors = Project(
    id = "phantom-connectors",
    base = file("phantom-connectors"),
    settings = sharedSettings
  ).configs(PerformanceTest).settings(
    name := "phantom-connectors",
    libraryDependencies ++= Seq(
      "com.datastax.cassandra"       %  "cassandra-driver-core"             % DatastaxDriverVersion,
      "com.websudos"                 %% "util-testing"                      % UtilVersion            % "test, provided"
    )
  )

  lazy val phantomUdt = Project(
    id = "phantom-udt",
    base = file("phantom-udt"),
    settings = sharedSettings
  ).settings(
    name := "phantom-udt",
    scalacOptions ++= Seq(
      "-language:experimental.macros"
    ),
    libraryDependencies ++= Seq(
      "com.websudos"                 %% "util-testing"                      % UtilVersion            % "test, provided"
    )
  ).dependsOn(
    phantomDsl,
    phantomZookeeper,
    phantomTestKit % "test, provided"
  )

  lazy val phantomThrift = Project(
    id = "phantom-thrift",
    base = file("phantom-thrift"),
    settings = Defaults.coreDefaultSettings ++
      sharedSettings ++
      publishSettings ++
      ScroogeSBT.newSettings
  ).settings(
    name := "phantom-thrift",
    libraryDependencies ++= Seq(
      "org.slf4j"                    % "slf4j-log4j12"                      % Slf4jVersion % "test, provided",
      "org.apache.thrift"            % "libthrift"                          % ThriftVersion,
      "com.twitter"                  %% "scrooge-core"                      % ScroogeVersion,
      "com.twitter"                  %% "scrooge-serializer"                % ScroogeVersion,
      "com.websudos"                 %% "util-testing"                      % UtilVersion               % "test, provided"
    )
  ).dependsOn(
    phantomDsl,
    phantomTestKit % "test, provided"
  )

  lazy val phantomZookeeper = Project(
    id = "phantom-zookeeper",
    base = file("phantom-zookeeper"),
    settings = sharedSettings
  ).settings(
    name := "phantom-zookeeper",
    libraryDependencies ++= Seq(
      "org.xerial.snappy"            % "snappy-java"                        % "1.1.1.3",
      "com.websudos"                 %% "util-testing"                      % UtilVersion            % "test, provided",
      "com.websudos"                 %% "util-zookeeper"                    % UtilVersion            % "test, provided" excludeAll ExclusionRule("org.slf4j", "slf4j-jdk14")
    )
  ).dependsOn(
    phantomConnectors
  )

  lazy val phantomTestKit = Project(
    id = "phantom-testkit",
    base = file("phantom-testkit"),
    settings = sharedSettings
  ).settings(
    name := "phantom-testkit",
    libraryDependencies ++= Seq(
      "com.twitter"                      %% "util-core"                % TwitterUtilVersion,
      "com.websudos"                     %% "util-testing"             % UtilVersion
    )
  ).dependsOn(
    phantomConnectors
  )

  lazy val phantomExample = Project(
    id = "phantom-example",
    base = file("phantom-example"),
    settings = sharedSettings ++ ScroogeSBT.newSettings
  ).settings(
    name := "phantom-example"
  ).dependsOn(
    phantomDsl,
    phantomThrift,
    phantomZookeeper,
    phantomTestKit
  )

  lazy val phantomScalatraTest = Project(
    id = "phantom-scalatra-test",
    base = file("phantom-scalatra-test"),
    settings = sharedSettings
  ).settings(
    name := "phantom-test",
    fork := false,
    logBuffered in Test := false,
    testOptions in Test := Seq(Tests.Filter(s => s.indexOf("IterateeBig") == -1)),
    concurrentRestrictions in Test := Seq(
      Tags.limit(Tags.ForkedTestGroup, 4)
    )
  ).settings(
    libraryDependencies ++= Seq(
      "org.scalatra"              %% "scalatra"                         % ScalatraVersion,
      "org.scalatra"              %% "scalatra-scalate"                 % ScalatraVersion,
      "org.scalatra"              %% "scalatra-json"                    % ScalatraVersion,
      "org.scalatra"              %% "scalatra-specs2"                  % ScalatraVersion        % "test",
      "org.json4s"                %% "json4s-jackson"                   % Json4SVersion,
      "org.json4s"                %% "json4s-ext"                       % Json4SVersion,
      "net.databinder.dispatch"   %% "dispatch-core"                    % "0.11.0"               % "test",
      "net.databinder.dispatch"   %% "dispatch-json4s-jackson"          % "0.11.0"               % "test",
      "org.eclipse.jetty"         % "jetty-webapp"                      % "8.1.8.v20121106",
      "org.eclipse.jetty.orbit"   % "javax.servlet"                     % "3.0.0.v201112011016"  % "provided;test" artifacts Artifact("javax.servlet", "jar", "jar"),
      "com.websudos"              %% "util-testing"                     % UtilVersion            % "provided"
    )
  ).dependsOn(
    phantomDsl,
    phantomThrift,
    phantomZookeeper,
    phantomTestKit
  )
}<|MERGE_RESOLUTION|>--- conflicted
+++ resolved
@@ -140,11 +140,7 @@
     testOptions in PerformanceTest := Seq(Tests.Filter(x => performanceFilter(x))),
     fork in PerformanceTest := false,
     parallelExecution in ThisBuild := false
-<<<<<<< HEAD
-  ) ++ net.virtualvoid.sbt.graph.Plugin.graphSettings ++ publishSettings ++ VersionManagement.newSettings
-=======
   ) ++ net.virtualvoid.sbt.graph.Plugin.graphSettings ++ mavenPublishSettings ++ VersionManagement.newSettings
->>>>>>> 63f2fcaf
 
   lazy val phantom = Project(
     id = "phantom",
