/*
 * Copyright 2013 - 2017 Outworkers Ltd.
 *
 * Licensed under the Apache License, Version 2.0 (the "License");
 * you may not use this file except in compliance with the License.
 * You may obtain a copy of the License at
 *
 *     http://www.apache.org/licenses/LICENSE-2.0
 *
 * Unless required by applicable law or agreed to in writing, software
 * distributed under the License is distributed on an "AS IS" BASIS,
 * WITHOUT WARRANTIES OR CONDITIONS OF ANY KIND, either express or implied.
 * See the License for the specific language governing permissions and
 * limitations under the License.
 */
resolvers ++= Seq(
  "jgit-repo" at "http://download.eclipse.org/jgit/maven",
  "Twitter Repo" at "http://maven.twttr.com/",
  Resolver.sonatypeRepo("releases"),
  Resolver.bintrayRepo("websudos", "oss-releases"),
  Resolver.url("scoverage-bintray", url("https://dl.bintray.com/sksamuel/sbt-plugins/"))(Resolver.ivyStylePatterns),
  Resolver.url("bintray-csl-sbt-plugins", url("https://dl.bintray.com/twittercsl/sbt-plugins"))(Resolver.mavenStylePatterns),
  Resolver.url("twitter-csl-sbt-plugins", url("https://dl.bintray.com/twittercsl/sbt-plugins"))(Resolver.ivyStylePatterns)
)

lazy val scalaTravisEnv = sys.env.get("TRAVIS_SCALA_VERSION")
def isScala210: Boolean = scalaTravisEnv.exists("2.10.6" ==)
lazy val isCi = sys.env.get("CI").exists("true" == )

lazy val Versions = new {
  val scrooge = if (isCi) {
    if (sys.props("java.specification.version") == "1.8" && !isScala210) "4.14.0" else "4.7.0"
  } else {
    if (sys.props("java.specification.version") == "1.8") "4.14.0" else "4.7.0"
  }
}

addSbtPlugin("org.scoverage" %% "sbt-scoverage" % "1.5.0")

addSbtPlugin("org.scoverage" %% "sbt-coveralls" % "1.1.0")

addSbtPlugin("com.jsuereth" % "sbt-pgp" % "1.0.0")

addSbtPlugin("me.lessis" % "bintray-sbt" % "0.3.0")

if (sys.env.get("MAVEN_PUBLISH").exists("true" ==)) {
  addSbtPlugin("org.xerial.sbt" % "sbt-sonatype" % "1.1")
} else {
  addSbtPlugin("me.lessis" % "bintray-sbt" % "0.3.0")
}

addSbtPlugin("org.scalastyle" %% "scalastyle-sbt-plugin" % "0.7.0")

addSbtPlugin("com.typesafe.sbt" % "sbt-git" % "0.8.5")

addSbtPlugin("com.websudos" % "sbt-package-dist" % "1.2.0")

addSbtPlugin("com.twitter" % "scrooge-sbt-plugin" % Versions.scrooge)
<<<<<<< HEAD

addSbtPlugin("com.eed3si9n" % "sbt-doge" % "0.1.5")

libraryDependencies += "org.slf4j" % "slf4j-nop" % "1.7.22"

addSbtPlugin("io.get-coursier" % "sbt-coursier" % "1.0.0-M15")
=======

addSbtPlugin("com.eed3si9n" % "sbt-doge" % "0.1.5")

libraryDependencies += "org.slf4j" % "slf4j-nop" % "1.7.22"
>>>>>>> b576d25d
<|MERGE_RESOLUTION|>--- conflicted
+++ resolved
@@ -56,16 +56,7 @@
 addSbtPlugin("com.websudos" % "sbt-package-dist" % "1.2.0")
 
 addSbtPlugin("com.twitter" % "scrooge-sbt-plugin" % Versions.scrooge)
-<<<<<<< HEAD
 
 addSbtPlugin("com.eed3si9n" % "sbt-doge" % "0.1.5")
 
-libraryDependencies += "org.slf4j" % "slf4j-nop" % "1.7.22"
-
-addSbtPlugin("io.get-coursier" % "sbt-coursier" % "1.0.0-M15")
-=======
-
-addSbtPlugin("com.eed3si9n" % "sbt-doge" % "0.1.5")
-
-libraryDependencies += "org.slf4j" % "slf4j-nop" % "1.7.22"
->>>>>>> b576d25d
+addSbtPlugin("com.eed3si9n" % "sbt-doge" % "0.1.5")