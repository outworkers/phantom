/*
 * Copyright 2013-2015 Websudos, Limited.
 *
 * All rights reserved.
 *
 * Redistribution and use in source and binary forms, with or without
 * modification, are permitted provided that the following conditions are met:
 *
 * - Redistributions of source code must retain the above copyright notice,
 * this list of conditions and the following disclaimer.
 *
 * - Redistributions in binary form must reproduce the above copyright
 * notice, this list of conditions and the following disclaimer in the
 * documentation and/or other materials provided with the distribution.
 *
 * - Explicit consent must be obtained from the copyright owner, Outworkers Limited before any redistribution is made.
 *
 * THIS SOFTWARE IS PROVIDED BY THE COPYRIGHT HOLDERS AND CONTRIBUTORS "AS IS"
 * AND ANY EXPRESS OR IMPLIED WARRANTIES, INCLUDING, BUT NOT LIMITED TO, THE
 * IMPLIED WARRANTIES OF MERCHANTABILITY AND FITNESS FOR A PARTICULAR PURPOSE
 * ARE DISCLAIMED. IN NO EVENT SHALL THE COPYRIGHT HOLDER OR CONTRIBUTORS BE
 * LIABLE FOR ANY DIRECT, INDIRECT, INCIDENTAL, SPECIAL, EXEMPLARY, OR
 * CONSEQUENTIAL DAMAGES (INCLUDING, BUT NOT LIMITED TO, PROCUREMENT OF
 * SUBSTITUTE GOODS OR SERVICES; LOSS OF USE, DATA, OR PROFITS; OR BUSINESS
 * INTERRUPTION) HOWEVER CAUSED AND ON ANY THEORY OF LIABILITY, WHETHER IN
 * CONTRACT, STRICT LIABILITY, OR TORT (INCLUDING NEGLIGENCE OR OTHERWISE)
 * ARISING IN ANY WAY OUT OF THE USE OF THIS SOFTWARE, EVEN IF ADVISED OF THE
 * POSSIBILITY OF SUCH DAMAGE.
 */
import bintray.BintrayKeys._
import sbt.Keys._
import sbt._
import com.typesafe.sbt.pgp.PgpKeys._

import scala.util.Properties

object PublishTasks {


  val defaultPublishingSettings = Seq(
<<<<<<< HEAD
    version := "1.28.16-SNAPSHOT"
=======
    version := "1.29.0"
>>>>>>> 4164fee5
  )

  val publishToMaven = {
    if (Option(System.getenv("MAVEN_PUBLISH")).exists("true" ==)) {
      println("Maven publishing mode enabled")
      true
    } else {
      println("Maven publishing mode disabled, publishing to Bintray instead")
      false
    }
  }

  lazy val bintrayPublishSettings: Seq[Def.Setting[_]] = Seq(
    publishMavenStyle := true,
    bintrayOrganization := Some("websudos"),
    bintrayRepository <<= scalaVersion.apply {
      v => if (v.trim.endsWith("SNAPSHOT")) "oss-snapshots" else "oss-releases"
    },
    bintrayReleaseOnPublish in ThisBuild := true,
    publishArtifact in Test := false,
    pomIncludeRepository := { _ => true},
    licenses += ("Apache-2.0", url("https://github.com/outworkers/phantom/blob/develop/LICENSE.txt"))
  ) ++ defaultPublishingSettings

  lazy val pgpPass = Properties.envOrNone("pgp_passphrase").map(_.toCharArray)

  lazy val mavenPublishingSettings: Seq[Def.Setting[_]] = Seq(
    credentials += Credentials(Path.userHome / ".ivy2" / ".credentials"),
    publishMavenStyle := true,
    pgpPassphrase in ThisBuild := {
      if (RunningUnderCi && pgpPass.isDefined) {
        println("Running under CI and PGP password specified under settings.")
        println(s"Password longer than five characters: ${pgpPass.map(_.length > 5).getOrElse(false)}")
        pgpPass
      } else {
        println("Could not find settings for a PGP passphrase.")
        println(s"pgpPass defined in environemnt: ${pgpPass.isDefined}")
        println(s"Running under CI: $RunningUnderCi")
        None
      }
    },
    publishTo <<= version.apply {
      v =>
        val nexus = "https://oss.sonatype.org/"
        if (v.trim.endsWith("SNAPSHOT")) {
          Some("snapshots" at nexus + "content/repositories/snapshots")
        } else {
          Some("releases" at nexus + "service/local/staging/deploy/maven2")
        }
    },
    externalResolvers <<= resolvers map { rs =>
      Resolver.withDefaultResolvers(rs, mavenCentral = true)
    },
    licenses += ("Outworkers License", url("https://github.com/outworkers/phantom/blob/develop/LICENSE.txt")),
    publishArtifact in Test := false,
    pomIncludeRepository := { _ => true },
    pomExtra :=
      <url>https://github.com/outworkers/phantom</url>
        <scm>
          <url>git@github.com:outworkers/phantom.git</url>
          <connection>scm:git:git@github.com:outworkers/phantom.git</connection>
        </scm>
        <developers>
          <developer>
            <id>alexflav</id>
            <name>Flavian Alexandru</name>
            <url>http://github.com/alexflav23</url>
          </developer>
        </developers>
  ) ++ defaultPublishingSettings

  lazy val RunningUnderCi = Option(System.getenv("CI")).isDefined || Option(System.getenv("TRAVIS")).isDefined

}<|MERGE_RESOLUTION|>--- conflicted
+++ resolved
@@ -38,11 +38,7 @@
 
 
   val defaultPublishingSettings = Seq(
-<<<<<<< HEAD
-    version := "1.28.16-SNAPSHOT"
-=======
     version := "1.29.0"
->>>>>>> 4164fee5
   )
 
   val publishToMaven = {
