--- conflicted
+++ resolved
@@ -23,11 +23,7 @@
 object Publishing {
 
   val defaultPublishingSettings = Seq(
-<<<<<<< HEAD
-    version := "2.7.4"
-=======
     version := "2.7.5"
->>>>>>> 387ad79a
   )
 
   lazy val noPublishSettings = Seq(
