/*
 * Copyright 2013 - 2017 Outworkers Ltd.
 *
 * Licensed under the Apache License, Version 2.0 (the "License");
 * you may not use this file except in compliance with the License.
 * You may obtain a copy of the License at
 *
 *     http://www.apache.org/licenses/LICENSE-2.0
 *
 * Unless required by applicable law or agreed to in writing, software
 * distributed under the License is distributed on an "AS IS" BASIS,
 * WITHOUT WARRANTIES OR CONDITIONS OF ANY KIND, either express or implied.
 * See the License for the specific language governing permissions and
 * limitations under the License.
 */
import sbt.Keys._
import sbt._
import com.typesafe.sbt.pgp.PgpKeys._
import sbtrelease.ReleasePlugin.autoImport.{ReleaseStep, _}
import sbtrelease.ReleaseStateTransformations._
import sbtrelease.Vcs

import scala.util.Properties

object Publishing {

  lazy val noPublishSettings = Seq(
    publish := (),
    publishLocal := (),
    publishArtifact := false
  )

  val ciSkipSequence = "[ci skip]"

  private def toProcessLogger(st: State): ProcessLogger = new ProcessLogger {
    override def error(s: => String): Unit = st.log.error(s)
    override def info(s: => String): Unit = st.log.info(s)
    override def buffer[T](f: => T): T = st.log.buffer(f)
  }

  def vcs(state: State): Vcs = {
    Project.extract(state).get(releaseVcs)
      .getOrElse(sys.error("Aborting release. Working directory is not a repository of a recognized VCS."))
  }

  val releaseTutFolder = settingKey[File]("The file to write the version to")

  def commitTutFilesAndVersion: ReleaseStep = ReleaseStep { st: State =>
    val settings = Project.extract(st)
    val logger = st.log
    logger.info(s"Found modified files: ${vcs(st).hasModifiedFiles}")

    val log = toProcessLogger(st)
    val versionsFile = settings.get(releaseVersionFile).getCanonicalFile
    val docsFolder = settings.get(releaseTutFolder).getCanonicalFile

    logger.info(s"Docs folder path : ${docsFolder.getPath}")
    logger.info(s"Docs folder path : ${docsFolder.getAbsolutePath}")
    val base = vcs(st).baseDir.getCanonicalFile
    val sign = settings.get(releaseVcsSign)

    val relativePath = IO.relativize(
      base,
      versionsFile
    ).getOrElse("Version file [%s] is outside of this VCS repository with base directory [%s]!" format(versionsFile, base))

    val commitablePaths = Seq(relativePath) ++ {
      if (docsFolder.exists) {
        logger.info(s"Docs folder exists under $docsFolder")
        val relativeDocsPath = IO.relativize(
          base,
          docsFolder
        ).getOrElse("Docs folder [%s] is outside of this VCS repository with base directory [%s]!" format(docsFolder, base))
        Seq(relativeDocsPath)
      } else {
        logger.info(s"Docs folder doesn't exist under, $base and $docsFolder")
        Seq.empty
      }
    }

    vcs(st).add(commitablePaths: _*) !! log
    val status = (vcs(st).status !!) trim

    val newState = if (status.nonEmpty) {
      val (state, msg) = settings.runTask(releaseCommitMessage, st)
      vcs(state).commit(msg, sign) !! log
      state
    } else {
      // nothing to commit. this happens if the version.sbt file hasn't changed or no docs have been added.
      st
    }
    vcs(newState).status !! log

    newState
  }

  val releaseSettings = Seq(
    releaseTutFolder in ThisBuild := baseDirectory.value / "docs",
    releaseIgnoreUntrackedFiles := true,
    releaseVersionBump := sbtrelease.Version.Bump.Minor,
    releaseTagComment := s"Releasing ${(version in ThisBuild).value} $ciSkipSequence",
    releaseCommitMessage := s"Setting version to ${(version in ThisBuild).value} $ciSkipSequence",
    releaseProcess := Seq[ReleaseStep](
      checkSnapshotDependencies,
      inquireVersions,
      setReleaseVersion,
      commitReleaseVersion,
<<<<<<< HEAD
      publishArtifacts,
      tagRelease,
      releaseStepCommandAndRemaining("such publish"),
=======
      releaseStepCommandAndRemaining("such publishSigned"),
      releaseStepCommandAndRemaining("sonatypeReleaseAll"),
      tagRelease,
>>>>>>> 26961e71
      setNextVersion,
      commitTutFilesAndVersion,
      pushChanges
    )
  )

  lazy val defaultCredentials: Seq[Credentials] = {
    if (!Publishing.runningUnderCi) {
      Seq(
        Credentials(Path.userHome / ".bintray" / ".credentials"),
        Credentials(Path.userHome / ".ivy2" / ".credentials")
      )
    } else {
      Seq(
        Credentials(
          realm = "Bintray",
          host = "dl.bintray.com",
          userName = System.getenv("bintray_user"),
          passwd = System.getenv("bintray_password")
        ),
        Credentials(
          realm = "Sonatype OSS Repository Manager",
          host = "oss.sonatype.org",
          userName = System.getenv("maven_user"),
          passwd = System.getenv("maven_password")
        ),
        Credentials(
          realm = "Bintray API Realm",
          host = "api.bintray.com",
          userName = System.getenv("bintray_user"),
          passwd = System.getenv("bintray_password")
        )
      )
    }
  }

  def publishToMaven: Boolean = sys.env.get("MAVEN_PUBLISH").exists("true" ==)

<<<<<<< HEAD
  lazy val bintraySettings: Seq[Def.Setting[_]] = {
    import bintray.BintrayKeys._
    Seq(
      publishMavenStyle := true,
      bintrayOrganization := Some("outworkers"),
      bintrayRepository := { if (version.value.trim.endsWith("SNAPSHOT")) "oss-snapshots" else "oss-releases" },
      bintrayReleaseOnPublish in ThisBuild := true,
      publishArtifact in Test := false,
      pomIncludeRepository := { _ => true},
      licenses += ("Apache-2.0", url("https://github.com/outworkers/phantom/blob/develop/LICENSE.txt"))
    )
  }
=======
  lazy val pgpPass: Option[Array[Char]] = Properties.envOrNone("pgp_passphrase")
    .orElse(Properties.envOrNone("PGP_PASSPHRASE")).map(_.toCharArray)

  lazy val mavenSettings: Seq[Def.Setting[_]] = Seq(
    credentials += Credentials(Path.userHome / ".ivy2" / ".credentials"),
    publishMavenStyle := true,
    licenses += ("Apache-2.0", url("https://github.com/outworkers/phantom/blob/develop/LICENSE.txt")),
    pgpPassphrase in ThisBuild := {
      val logger = ConsoleLogger()
      logger.info(s"Running under CI: $runningUnderCi")
      logger.info(s"pgpPass defined in local environment: ${pgpPass.isDefined}")
      logger.info(s"Password longer than five characters: ${pgpPass.exists(_.length > 5)}")
      pgpPass
    },
    publishTo := {
      val nexus = "https://oss.sonatype.org/"
      if (version.value.trim.endsWith("SNAPSHOT")) {
        Some("snapshots" at nexus + "content/repositories/snapshots")
      } else {
        Some("releases" at nexus + "service/local/staging/deploy/maven2")
      }
    },
    externalResolvers := Resolver.withDefaultResolvers(resolvers.value, mavenCentral = true),
    publishArtifact in Test := false,
    pomIncludeRepository := { _ => true },
    pomExtra :=
      <url>https://github.com/outworkers/phantom</url>
        <scm>
          <url>git@github.com:outworkers/phantom.git</url>
          <connection>scm:git:git@github.com:outworkers/phantom.git</connection>
        </scm>
        <developers>
          <developer>
            <id>alexflav</id>
            <name>Flavian Alexandru</name>
            <url>http://github.com/alexflav23</url>
          </developer>
        </developers>
  )
>>>>>>> 26961e71


  def effectiveSettings: Seq[Def.Setting[_]] = {
    if (publishToMaven) {
      bintraySettings ++ releaseSettings
    } else {
      // Intentional silly way to disable Bintray publishing temporarily
<<<<<<< HEAD
      //bintraySettings ++ releaseSettings
      bintraySettings ++ releaseSettings
=======
      // lazy val bintraySettings: Seq[Def.Setting[_]] = {
      //   import bintray.BintrayKeys._
      //   Seq(
      //     publishMavenStyle := true,
      //     bintrayOrganization := Some("outworkers"),
      //     bintrayRepository := { if (version.value.trim.endsWith("SNAPSHOT")) "oss-snapshots" else "oss-releases" },
      //     bintrayReleaseOnPublish in ThisBuild := true,
      //     publishArtifact in Test := false,
      //     pomIncludeRepository := { _ => true},
      //     licenses += ("Apache-2.0", url("https://github.com/outworkers/phantom/blob/develop/LICENSE.txt"))
      //   )
      // }
      //
      // bintraySettings ++
      releaseSettings
>>>>>>> 26961e71
    }
  }

  def runningUnderCi: Boolean = sys.env.get("CI").isDefined || sys.env.get("TRAVIS").isDefined
  def travisScala211: Boolean = sys.env.get("TRAVIS_SCALA_VERSION").exists(_.contains("2.11"))

  def isTravisScala210: Boolean = !travisScala211

  def isJdk8: Boolean = sys.props("java.specification.version") == "1.8"

  lazy val addOnCondition: (Boolean, ProjectReference) => Seq[ProjectReference] = (bool, ref) =>
    if (bool) ref :: Nil else Nil

  lazy val addRef: (Boolean, ClasspathDep[ProjectReference]) => Seq[ClasspathDep[ProjectReference]] = (bool, ref) =>
    if (bool) Seq(ref) else Seq.empty

}<|MERGE_RESOLUTION|>--- conflicted
+++ resolved
@@ -105,15 +105,9 @@
       inquireVersions,
       setReleaseVersion,
       commitReleaseVersion,
-<<<<<<< HEAD
-      publishArtifacts,
-      tagRelease,
-      releaseStepCommandAndRemaining("such publish"),
-=======
       releaseStepCommandAndRemaining("such publishSigned"),
       releaseStepCommandAndRemaining("sonatypeReleaseAll"),
       tagRelease,
->>>>>>> 26961e71
       setNextVersion,
       commitTutFilesAndVersion,
       pushChanges
@@ -152,20 +146,6 @@
 
   def publishToMaven: Boolean = sys.env.get("MAVEN_PUBLISH").exists("true" ==)
 
-<<<<<<< HEAD
-  lazy val bintraySettings: Seq[Def.Setting[_]] = {
-    import bintray.BintrayKeys._
-    Seq(
-      publishMavenStyle := true,
-      bintrayOrganization := Some("outworkers"),
-      bintrayRepository := { if (version.value.trim.endsWith("SNAPSHOT")) "oss-snapshots" else "oss-releases" },
-      bintrayReleaseOnPublish in ThisBuild := true,
-      publishArtifact in Test := false,
-      pomIncludeRepository := { _ => true},
-      licenses += ("Apache-2.0", url("https://github.com/outworkers/phantom/blob/develop/LICENSE.txt"))
-    )
-  }
-=======
   lazy val pgpPass: Option[Array[Char]] = Properties.envOrNone("pgp_passphrase")
     .orElse(Properties.envOrNone("PGP_PASSPHRASE")).map(_.toCharArray)
 
@@ -205,18 +185,13 @@
           </developer>
         </developers>
   )
->>>>>>> 26961e71
 
 
   def effectiveSettings: Seq[Def.Setting[_]] = {
     if (publishToMaven) {
-      bintraySettings ++ releaseSettings
+      mavenSettings ++ releaseSettings
     } else {
       // Intentional silly way to disable Bintray publishing temporarily
-<<<<<<< HEAD
-      //bintraySettings ++ releaseSettings
-      bintraySettings ++ releaseSettings
-=======
       // lazy val bintraySettings: Seq[Def.Setting[_]] = {
       //   import bintray.BintrayKeys._
       //   Seq(
@@ -232,7 +207,6 @@
       //
       // bintraySettings ++
       releaseSettings
->>>>>>> 26961e71
     }
   }
 
