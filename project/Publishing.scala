--- conflicted
+++ resolved
@@ -23,11 +23,7 @@
 object Publishing {
 
   val defaultPublishingSettings = Seq(
-<<<<<<< HEAD
-    version := "2.0.12"
-=======
     version := "2.3.1"
->>>>>>> 8054bda8
   )
 
   lazy val noPublishSettings = Seq(
