/*
 * Copyright 2013-2015 Websudos, Limited.
 *
 * All rights reserved.
 *
 * Redistribution and use in source and binary forms, with or without
 * modification, are permitted provided that the following conditions are met:
 *
 * - Redistributions of source code must retain the above copyright notice,
 * this list of conditions and the following disclaimer.
 *
 * - Redistributions in binary form must reproduce the above copyright
 * notice, this list of conditions and the following disclaimer in the
 * documentation and/or other materials provided with the distribution.
 *
 * - Explicit consent must be obtained from the copyright owner, Outworkers Limited before any redistribution is made.
 *
 * THIS SOFTWARE IS PROVIDED BY THE COPYRIGHT HOLDERS AND CONTRIBUTORS "AS IS"
 * AND ANY EXPRESS OR IMPLIED WARRANTIES, INCLUDING, BUT NOT LIMITED TO, THE
 * IMPLIED WARRANTIES OF MERCHANTABILITY AND FITNESS FOR A PARTICULAR PURPOSE
 * ARE DISCLAIMED. IN NO EVENT SHALL THE COPYRIGHT HOLDER OR CONTRIBUTORS BE
 * LIABLE FOR ANY DIRECT, INDIRECT, INCIDENTAL, SPECIAL, EXEMPLARY, OR
 * CONSEQUENTIAL DAMAGES (INCLUDING, BUT NOT LIMITED TO, PROCUREMENT OF
 * SUBSTITUTE GOODS OR SERVICES; LOSS OF USE, DATA, OR PROFITS; OR BUSINESS
 * INTERRUPTION) HOWEVER CAUSED AND ON ANY THEORY OF LIABILITY, WHETHER IN
 * CONTRACT, STRICT LIABILITY, OR TORT (INCLUDING NEGLIGENCE OR OTHERWISE)
 * ARISING IN ANY WAY OUT OF THE USE OF THIS SOFTWARE, EVEN IF ADVISED OF THE
 * POSSIBILITY OF SUCH DAMAGE.
 */
import bintray.BintrayKeys._
import sbt.Keys._
import sbt._
import com.typesafe.sbt.pgp.PgpKeys._

import scala.util.Properties

object Publishing {

  val defaultPublishingSettings = Seq(
<<<<<<< HEAD
    version := "1.29.2-SNAPSHOT"
=======
    version := "1.29.3"
>>>>>>> aa4a12a3
  )

  lazy val noPublishSettings = Seq(
    publish := (),
    publishLocal := (),
    publishArtifact := false
  )

  lazy val defaultCredentials: Seq[Credentials] = {
    if (!Publishing.runningUnderCi) {
      val x = Credentials(Path.userHome / ".ivy2" / ".credentials")
      Seq(
        Credentials(Path.userHome / ".bintray" / ".credentials"),
        Credentials(Path.userHome / ".ivy2" / ".credentials")
      )
    } else {
      Seq(
        Credentials(
          realm = "Bintray",
          host = "dl.bintray.com",
          userName = System.getenv("bintray_user"),
          passwd = System.getenv("bintray_password")
        ),
        Credentials(
          realm = "Sonatype OSS Repository Manager",
          host = "oss.sonatype.org",
          userName = System.getenv("maven_user"),
          passwd = System.getenv("maven_password")
        ),
        Credentials(
          realm = "Bintray API Realm",
          host = "api.bintray.com",
          userName = System.getenv("bintray_user"),
          passwd = System.getenv("bintray_password")
        )
      )
    }
  }

  def publishToMaven: Boolean = sys.env.get("MAVEN_PUBLISH").exists("true" ==)

  lazy val bintraySettings: Seq[Def.Setting[_]] = Seq(
    publishMavenStyle := true,
    bintrayOrganization := Some("websudos"),
    bintrayRepository <<= scalaVersion.apply {
      v => if (v.trim.endsWith("SNAPSHOT")) "oss-snapshots" else "oss-releases"
    },
    bintrayReleaseOnPublish in ThisBuild := true,
    publishArtifact in Test := false,
    pomIncludeRepository := { _ => true},
    licenses += ("Apache-2.0", url("https://github.com/outworkers/phantom/blob/develop/LICENSE.txt"))
  ) ++ defaultPublishingSettings

  lazy val pgpPass = Properties.envOrNone("pgp_passphrase").map(_.toCharArray)

  lazy val mavenSettings: Seq[Def.Setting[_]] = Seq(
    credentials += Credentials(Path.userHome / ".ivy2" / ".credentials"),
    publishMavenStyle := true,
    pgpPassphrase in ThisBuild := {
      if (runningUnderCi && pgpPass.isDefined) {
        println("Running under CI and PGP password specified under settings.")
        println(s"Password longer than five characters: ${pgpPass.map(_.length > 5).getOrElse(false)}")
        pgpPass
      } else {
        println("Could not find settings for a PGP passphrase.")
        println(s"pgpPass defined in environemnt: ${pgpPass.isDefined}")
        println(s"Running under CI: $runningUnderCi")
        None
      }
    },
    publishTo <<= version.apply {
      v =>
        val nexus = "https://oss.sonatype.org/"
        if (v.trim.endsWith("SNAPSHOT")) {
          Some("snapshots" at nexus + "content/repositories/snapshots")
        } else {
          Some("releases" at nexus + "service/local/staging/deploy/maven2")
        }
    },
    externalResolvers <<= resolvers map { rs =>
      Resolver.withDefaultResolvers(rs, mavenCentral = true)
    },
    licenses += ("Outworkers License", url("https://github.com/outworkers/phantom/blob/develop/LICENSE.txt")),
    publishArtifact in Test := false,
    pomIncludeRepository := { _ => true },
    pomExtra :=
      <url>https://github.com/outworkers/phantom</url>
        <scm>
          <url>git@github.com:outworkers/phantom.git</url>
          <connection>scm:git:git@github.com:outworkers/phantom.git</connection>
        </scm>
        <developers>
          <developer>
            <id>alexflav</id>
            <name>Flavian Alexandru</name>
            <url>http://github.com/alexflav23</url>
          </developer>
        </developers>
  ) ++ defaultPublishingSettings

  def effectiveSettings: Seq[Def.Setting[_]] = {
    if (sys.env.contains("MAVEN_PUBLISH")) mavenSettings else bintraySettings
  }

  def runningUnderCi: Boolean = sys.env.get("CI").isDefined || sys.env.get("TRAVIS").isDefined
  def travisScala211: Boolean = sys.env.get("TRAVIS_SCALA_VERSION").exists(_.contains("2.11"))

  def isTravisScala210: Boolean = !travisScala211

  def isJdk8: Boolean = sys.props("java.specification.version") == "1.8"

  lazy val addOnCondition: (Boolean, ProjectReference) => Seq[ProjectReference] = (bool, ref) =>
    if (bool) ref :: Nil else Nil

}<|MERGE_RESOLUTION|>--- conflicted
+++ resolved
@@ -37,11 +37,7 @@
 object Publishing {
 
   val defaultPublishingSettings = Seq(
-<<<<<<< HEAD
-    version := "1.29.2-SNAPSHOT"
-=======
     version := "1.29.3"
->>>>>>> aa4a12a3
   )
 
   lazy val noPublishSettings = Seq(
@@ -52,7 +48,6 @@
 
   lazy val defaultCredentials: Seq[Credentials] = {
     if (!Publishing.runningUnderCi) {
-      val x = Credentials(Path.userHome / ".ivy2" / ".credentials")
       Seq(
         Credentials(Path.userHome / ".bintray" / ".credentials"),
         Credentials(Path.userHome / ".ivy2" / ".credentials")
