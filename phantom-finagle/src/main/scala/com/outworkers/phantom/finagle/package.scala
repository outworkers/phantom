--- conflicted
+++ resolved
@@ -184,16 +184,11 @@
       * @param executor The implicit Java executor.
       * @return A Twitter future wrapping a list of mapped results.
       */
-<<<<<<< HEAD
-    def collect()(implicit session: Session, executor: Executor): Future[List[R]] = {
-      query.execute() map (_.allRows().map(query.fromRow))
-=======
     def collect()(
       implicit session: Session,
       executor: ExecutionContextExecutor
     ): Future[List[R]] = {
       query.execute() map { rs => directMapper(rs.all) }
->>>>>>> bd739487
     }
 
     /**
@@ -223,11 +218,7 @@
       implicit session: Session,
       executor: ExecutionContextExecutor
     ): Future[List[R]] = {
-<<<<<<< HEAD
-      query.execute(_.setPagingState(pagingState)) map (_.allRows().map(query.fromRow))
-=======
       query.execute(_.setPagingState(pagingState)) map { rs => directMapper(rs.all) }
->>>>>>> bd739487
     }
 
     /**
@@ -238,16 +229,11 @@
       * @param executor The implicit Java executor.
       * @return A Twitter future wrapping a list of mapped results.
       */
-<<<<<<< HEAD
-    def collectRecord()(implicit session: Session, executor: Executor): Future[ListResult[R]] = {
-      query.execute() map { rs => ListResult(rs.allRows().map(query.fromRow), rs) }
-=======
     def collectRecord()(
       implicit session: Session,
       executor: ExecutionContextExecutor
     ): Future[ListResult[R]] = {
       query.execute() map { rs => ListResult(directMapper(rs.all), rs) }
->>>>>>> bd739487
     }
 
     /**
@@ -262,11 +248,7 @@
       implicit session: Session,
       executor: ExecutionContextExecutor
     ): Future[ListResult[R]] = {
-<<<<<<< HEAD
-      query.execute(modifyStatement) map (rs => ListResult(rs.allRows().map(query.fromRow), rs))
-=======
       query.execute(modifyStatement) map { rs => ListResult(directMapper(rs.all), rs) }
->>>>>>> bd739487
     }
 
     /**
@@ -281,13 +263,8 @@
       implicit session: Session,
       executor: ExecutionContextExecutor
     ): Future[ListResult[R]] = {
-<<<<<<< HEAD
-      query.execute(_.setPagingState(pagingState)) map { rs =>
-        ListResult(rs.allRows().map(query.fromRow), rs)
-=======
       query.execute(st => st.setPagingState(pagingState)) map { rs =>
         ListResult(directMapper(rs.all), rs)
->>>>>>> bd739487
       }
     }
 
@@ -306,9 +283,9 @@
       executor: ExecutionContextExecutor
     ): Future[ListResult[R]] = {
       state.fold(query.execute().map {
-        set => ListResult(set.allRows().map(query.fromRow), set)
+        set => ListResult(directMapper(set.all), set)
       }) (state => query.execute(_.setPagingState(state)) map {
-        set => ListResult(set.allRows().map(query.fromRow), set)
+        set => ListResult(directMapper(set.all), set)
       })
     }
 }
@@ -373,7 +350,7 @@
     Status <: ConsistencyBound,
     PS <: HList
   ](val query: InsertQuery[Table, Record, Status, PS]) extends AnyVal {
-    def ttl(duration: TwitterDuration): InsertQuery[Table, Record, Status, PS] = {
+    def ttl(duration: com.twitter.util.Duration): InsertQuery[Table, Record, Status, PS] = {
       query.ttl(duration.inSeconds)
     }
   }
@@ -443,7 +420,7 @@
     PS <: HList
   ](val query: UpdateQuery[Table, Record, Limit, Order, Status, Chain, PS]) extends AnyVal {
 
-    def ttl(duration: TwitterDuration): UpdateQuery[Table, Record, Limit, Order, Status, Chain, PS] = {
+    def ttl(duration: com.twitter.util.Duration): UpdateQuery[Table, Record, Limit, Order, Status, Chain, PS] = {
       query.ttl(duration.inSeconds)
     }
   }
