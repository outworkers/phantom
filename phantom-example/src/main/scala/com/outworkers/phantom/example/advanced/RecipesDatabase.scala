--- conflicted
+++ resolved
@@ -33,22 +33,12 @@
 
 class RecipesDatabase(override val connector: CassandraConnection) extends Database[RecipesDatabase](connector) {
 
-<<<<<<< HEAD
-  object Recipes extends ConcreteRecipes with connector.Connector
-  object AdvancedRecipes extends ConcreteAdvancedRecipes with connector.Connector
-  object AdvancedRecipesByTitle extends ConcreteAdvancedRecipesByTitle with connector.Connector
-  object CompositeKeyRecipes extends ConcreteCompositeKeyRecipes with connector.Connector
-  object ThriftTable extends ConcreteThriftTable with connector.Connector
-  object SecondaryKeyRecipes extends SecondaryKeyRecipes with connector.Connector
-
-=======
   object Recipes extends Recipes with Connector
   object AdvancedRecipes extends AdvancedRecipes with Connector
   object AdvancedRecipesByTitle extends AdvancedRecipesByTitle with Connector
   object CompositeKeyRecipes extends CompositeKeyRecipes with Connector
   object ThriftTable extends ThriftTable with connector.Connector
   object SecondaryKeyRecipes extends SecondaryKeyRecipes with Connector
->>>>>>> b576d25d
 
   /**
    * Right now you can go for a really neat trick of the trade.
