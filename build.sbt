/*
 * Copyright 2013-2015 Websudos, Limited.
 *
 * All rights reserved.
 *
 * Redistribution and use in source and binary forms, with or without
 * modification, are permitted provided that the following conditions are met:
 *
 * - Redistributions of source code must retain the above copyright notice,
 * this list of conditions and the following disclaimer.
 *
 * - Redistributions in binary form must reproduce the above copyright
 * notice, this list of conditions and the following disclaimer in the
 * documentation and/or other materials provided with the distribution.
 *
 * - Explicit written consent must be obtained from the copyright owner,
 * Outworkers Limited before any redistribution is made.
 *
 * THIS SOFTWARE IS PROVIDED BY THE COPYRIGHT HOLDERS AND CONTRIBUTORS "AS IS"
 * AND ANY EXPRESS OR IMPLIED WARRANTIES, INCLUDING, BUT NOT LIMITED TO, THE
 * IMPLIED WARRANTIES OF MERCHANTABILITY AND FITNESS FOR A PARTICULAR PURPOSE
 * ARE DISCLAIMED. IN NO EVENT SHALL THE COPYRIGHT HOLDER OR CONTRIBUTORS BE
 * LIABLE FOR ANY DIRECT, INDIRECT, INCIDENTAL, SPECIAL, EXEMPLARY, OR
 * CONSEQUENTIAL DAMAGES (INCLUDING, BUT NOT LIMITED TO, PROCUREMENT OF
 * SUBSTITUTE GOODS OR SERVICES; LOSS OF USE, DATA, OR PROFITS; OR BUSINESS
 * INTERRUPTION) HOWEVER CAUSED AND ON ANY THEORY OF LIABILITY, WHETHER IN
 * CONTRACT, STRICT LIABILITY, OR TORT (INCLUDING NEGLIGENCE OR OTHERWISE)
 * ARISING IN ANY WAY OUT OF THE USE OF THIS SOFTWARE, EVEN IF ADVISED OF THE
 * POSSIBILITY OF SUCH DAMAGE.
 */
import sbt.Keys._
import sbt._
import com.twitter.sbt._

lazy val Versions = new {
  val logback = "1.1.7"
  val util = "0.20.0"
<<<<<<< HEAD
  val datastax = "3.1.0"
=======
  val json4s = "3.3.0"
  val datastax = "3.0.2"
>>>>>>> bfa46555
  val scalatest = "2.2.4"
  val shapeless = "2.2.5"
  val thrift = "0.8.0"
  val finagle = "6.37.0"
  val twitterUtil = "6.34.0"
<<<<<<< HEAD
  val scrooge = "4.7.0"
  val play = "2.4.6"
=======
>>>>>>> bfa46555
  val scalameter = "0.6"
  val diesel = "0.4.1"
  val scalacheck = "1.13.0"
  val slf4j = "1.7.21"
  val reactivestreams = "1.0.0"
  val jetty = "9.1.2.v20140210"
  val cassandraUnit = "3.0.0.1"
  val javaxServlet = "3.0.1"
  val typesafeConfig = "1.2.1"

  val akka: String => String = {
    s => CrossVersion.partialVersion(s) match {
      case Some((major, minor)) if minor >= 11 && Publishing.isJdk8 => "2.4.10"
      case _ => "2.3.15"
    }
  }

  val lift: String => String = {
    s => CrossVersion.partialVersion(s) match {
      case Some((major, minor)) if minor >= 11 => "3.0-RC3"
      case _ => "3.0-M1"
    }
  }

  val scrooge: String => String = {
    s => CrossVersion.partialVersion(s) match {
      case Some((major, minor)) if minor >= 11 => "4.7.0"
      case _ => "4.7.0"
    }
  }

  val play: String => String = {
    s => CrossVersion.partialVersion(s) match {
      case Some((major, minor)) if minor >= 11 => "2.5.8"
      case _ => "2.4.8"
    }
  }

  val playStreams: String => sbt.ModuleID = {
    s => {
      val v = play(s)
      CrossVersion.partialVersion(s) match {
        case Some((major, minor)) if minor >= 11 && Publishing.isJdk8 => {
          "com.typesafe.play" %% "play-streams" % v
        }
        case Some((major, minor)) if minor >= 11  && !Publishing.isJdk8 => {
          "com.typesafe.play" %% "play-streams-experimental" % "2.4.8"
        }
        case _ => "com.typesafe.play" %% "play-streams-experimental" % v
      }
    }
  }
}
val defaultConcurrency = 4

val PerformanceTest = config("perf").extend(Test)
lazy val performanceFilter: String => Boolean = _.endsWith("PerformanceTest")


val sharedSettings: Seq[Def.Setting[_]] = Defaults.coreDefaultSettings ++ Seq(
  organization := "com.websudos",
  scalaVersion := "2.11.8",
  credentials ++= Publishing.defaultCredentials,
  crossScalaVersions := Seq("2.10.6", "2.11.8"),
  resolvers ++= Seq(
    "Twitter Repository" at "http://maven.twttr.com",
    Resolver.typesafeRepo("releases"),
    Resolver.sonatypeRepo("releases"),
    Resolver.jcenterRepo,
    Resolver.bintrayRepo("websudos", "oss-releases")
  ),
  scalacOptions ++= Seq(
    "-language:experimental.macros",
    "-language:postfixOps",
    "-language:implicitConversions",
    "-language:reflectiveCalls",
    "-language:higherKinds",
    "-language:existentials",
    "-Yinline-warnings",
    "-Xlint",
    "-deprecation",
    "-feature",
    "-unchecked"
  ),
  logLevel in ThisBuild := Level.Info,
  libraryDependencies ++= Seq(
    "ch.qos.logback" % "logback-classic" % Versions.logback,
    "org.slf4j" % "log4j-over-slf4j" % Versions.slf4j
  ),
  fork in Test := true,
  javaOptions in Test ++= Seq(
    "-Xmx2G",
    "-Djava.net.preferIPv4Stack=true",
    "-Dio.netty.resourceLeakDetection"
  ),
  gitTagName <<= (organization, name, version) map { (o, n, v) =>
    "version=%s".format(v)
  },
  testFrameworks in PerformanceTest := Seq(new TestFramework("org.scalameter.ScalaMeterFramework")),
  testOptions in Test := Seq(Tests.Filter(x => !performanceFilter(x))),
  testOptions in PerformanceTest := Seq(Tests.Filter(x => performanceFilter(x))),
  fork in PerformanceTest := false,
  parallelExecution in ThisBuild := false
) ++ VersionManagement.newSettings ++
  GitProject.gitSettings ++
  Publishing.effectiveSettings

lazy val baseProjectList: Seq[ProjectReference] = Seq(
  phantomDsl,
  phantomExample,
  phantomConnectors,
  phantomFinagle,
  phantomReactiveStreams,
  phantomThrift
)

lazy val fullProjectList = baseProjectList ++
  Publishing.addOnCondition(Publishing.isJdk8, phantomJdk8) ++
  Publishing.addOnCondition(Publishing.isTravisScala210, phantomSbtPlugin)

lazy val phantom = (project in file("."))
  .configs(
    PerformanceTest
  ).settings(
    inConfig(PerformanceTest)(Defaults.testTasks): _*
  ).settings(
    sharedSettings ++ Publishing.noPublishSettings
  ).settings(
    name := "phantom",
    moduleName := "phantom",
    pgpPassphrase := Publishing.pgpPass
  ).aggregate(
    fullProjectList: _*
  )

lazy val phantomDsl = (project in file("phantom-dsl")).configs(
  PerformanceTest
).settings(
  inConfig(PerformanceTest)(Defaults.testTasks): _*
).settings(
  sharedSettings: _*
).settings(
  name := "phantom-dsl",
  moduleName := "phantom-dsl",
  testOptions in Test += Tests.Argument("-oF"),
  concurrentRestrictions in Test := Seq(
    Tags.limit(Tags.ForkedTestGroup, defaultConcurrency)
  ),
  unmanagedSourceDirectories in Compile ++= Seq(
    (sourceDirectory in Compile).value / ("scala-2." + {
      CrossVersion.partialVersion(scalaBinaryVersion.value) match {
        case Some((major, minor)) => minor
      }
    })),
  libraryDependencies ++= Seq(
    "org.typelevel" %% "macro-compat" % "1.1.1",
    "org.scala-lang" % "scala-compiler" % scalaVersion.value % "provided",
    compilerPlugin("org.scalamacros" % "paradise" % "2.1.0" cross CrossVersion.full),
    "org.scala-lang"               %  "scala-reflect"                     % scalaVersion.value,
    "com.outworkers"               %% "diesel-reflection"                 % Versions.diesel,
    "com.chuusai"                  %% "shapeless"                         % Versions.shapeless,
    "joda-time"                    %  "joda-time"                         % "2.9.4",
    "org.joda"                     %  "joda-convert"                      % "1.8.1",
    "com.datastax.cassandra"       %  "cassandra-driver-core"             % Versions.datastax,
    "com.datastax.cassandra"       %  "cassandra-driver-extras"           % Versions.datastax,
    "org.scalacheck"               %% "scalacheck"                        % Versions.scalacheck             % Test,
    "com.outworkers"               %% "util-lift"                         % Versions.util                   % Test,
    "com.outworkers"               %% "util-testing"                      % Versions.util                   % Test,
    "com.storm-enroute"            %% "scalameter"                        % Versions.scalameter             % Test,
    "ch.qos.logback"               % "logback-classic"                    % Versions.logback                % Test
  )
).dependsOn(
  phantomConnectors
)

lazy val phantomJdk8 = (project in file("phantom-jdk8"))
  .settings(
    name := "phantom-jdk8",
    moduleName := "phantom-jdk8",
    testOptions in Test += Tests.Argument("-oF"),
    concurrentRestrictions in Test := Seq(
      Tags.limit(Tags.ForkedTestGroup, defaultConcurrency)
    )
  ).settings(
    sharedSettings: _*
  ).dependsOn(
    phantomDsl % "compile->compile;test->test"
  )

lazy val phantomConnectors = (project in file("phantom-connectors"))
  .configs(PerformanceTest)
  .settings(
    sharedSettings: _*
  ).settings(
    name := "phantom-connectors",
    libraryDependencies ++= Seq(
      "com.datastax.cassandra"       %  "cassandra-driver-core"             % Versions.datastax,
      "com.outworkers"               %% "util-testing"                      % Versions.util % Test
    )
  )

lazy val phantomFinagle = (project in file("phantom-finagle"))
  .configs(PerformanceTest).settings(
    name := "phantom-finagle",
    moduleName := "phantom-finagle",
    libraryDependencies ++= Seq(
      "com.twitter"                  %% "util-core"                         % Versions.twitterUtil,
      "com.outworkers"               %% "util-testing"                      % Versions.util % Test,
      "com.storm-enroute"            %% "scalameter"                        % Versions.scalameter % Test
    )
  ).settings(
    inConfig(PerformanceTest)(Defaults.testTasks) ++ sharedSettings: _*
  ).dependsOn(
    phantomDsl % "compile->compile;test->test"
  )

lazy val phantomThrift = (project in file("phantom-thrift"))
  .settings(
    name := "phantom-thrift",
    moduleName := "phantom-thrift",
    libraryDependencies ++= Seq(
      "org.apache.thrift"            % "libthrift"                          % Versions.thrift,
      "com.twitter"                  %% "scrooge-core"                      % Versions.scrooge(scalaVersion.value),
      "com.twitter"                  %% "scrooge-serializer"                % Versions.scrooge(scalaVersion.value),
      "com.outworkers"               %% "util-testing"                      % Versions.util % Test
    )
  ).settings(
    sharedSettings: _*
  ).dependsOn(
    phantomDsl,
    phantomFinagle
  )

lazy val phantomSbtPlugin = (project in file("phantom-sbt"))
  .settings(
    sharedSettings: _*
  ).settings(
  name := "phantom-sbt",
  moduleName := "phantom-sbt",
  scalaVersion := "2.10.6",
  unmanagedSourceDirectories in Compile ++= Seq(
    (sourceDirectory in Compile).value / ("scala-2." + {
      CrossVersion.partialVersion(scalaBinaryVersion.value) match {
        case Some((major, minor)) => minor
        case None => "10"

      }
  })),
  publish := {
    CrossVersion.partialVersion(scalaVersion.value).map {
      case (2, scalaMajor) if scalaMajor >= 11 => false
      case _ => true
    }
  },
  publishMavenStyle := false,
  sbtPlugin := true,
  libraryDependencies ++= Seq(
    "org.cassandraunit" % "cassandra-unit"  % Versions.cassandraUnit excludeAll (
      ExclusionRule("org.slf4j", "slf4j-log4j12"),
      ExclusionRule("org.slf4j", "slf4j-jdk14")
    )
  )
)

lazy val phantomReactiveStreams = (project in file("phantom-reactivestreams"))
  .settings(
    name := "phantom-reactivestreams",
    moduleName := "phantom-reactivestreams",
    libraryDependencies ++= Seq(
      "com.typesafe.play"   %% "play-iteratees" % Versions.play(scalaVersion.value) exclude ("com.typesafe", "config"),
      Versions.playStreams(scalaVersion.value) exclude ("com.typesafe", "config"),
      "org.reactivestreams" % "reactive-streams"            % Versions.reactivestreams,
      "com.typesafe.akka"   %% s"akka-actor"                % Versions.akka(scalaVersion.value),
      "com.outworkers"      %% "util-testing"               % Versions.util            % Test,
      "org.reactivestreams" % "reactive-streams-tck"        % Versions.reactivestreams % Test,
      "com.storm-enroute"   %% "scalameter"                 % Versions.scalameter      % Test
    ) ++ {
      if (Publishing.isJdk8) {
        Seq("com.typesafe" % "config" % Versions.typesafeConfig)
      } else {
        Seq.empty
      }
    }
  ).settings(
    sharedSettings: _*
  ).dependsOn(
    phantomDsl % "compile->compile;test->test"
  )

lazy val phantomExample = (project in file("phantom-example"))
  .settings(
    name := "phantom-example",
    moduleName := "phantom-example",
    libraryDependencies ++= Seq(
      "com.outworkers"               %% "util-lift"                         % Versions.util % Test,
      "com.outworkers"               %% "util-testing"                      % Versions.util % Test
    )
  ).settings(
    sharedSettings: _*
  ).dependsOn(
    phantomDsl,
    phantomReactiveStreams,
    phantomThrift
  )<|MERGE_RESOLUTION|>--- conflicted
+++ resolved
@@ -35,22 +35,14 @@
 lazy val Versions = new {
   val logback = "1.1.7"
   val util = "0.20.0"
-<<<<<<< HEAD
   val datastax = "3.1.0"
-=======
-  val json4s = "3.3.0"
-  val datastax = "3.0.2"
->>>>>>> bfa46555
   val scalatest = "2.2.4"
   val shapeless = "2.2.5"
   val thrift = "0.8.0"
   val finagle = "6.37.0"
   val twitterUtil = "6.34.0"
-<<<<<<< HEAD
   val scrooge = "4.7.0"
   val play = "2.4.6"
-=======
->>>>>>> bfa46555
   val scalameter = "0.6"
   val diesel = "0.4.1"
   val scalacheck = "1.13.0"
@@ -105,6 +97,13 @@
   }
 }
 val defaultConcurrency = 4
+
+val scalaMacroDependencies: String => Seq[ModuleID] = {
+  s => CrossVersion.partialVersion(s) match {
+    case Some((major, minor)) if minor >= 11 => Seq.empty
+    case _ => Seq(compilerPlugin("org.scalamacros" % "paradise" % "2.1.0" cross CrossVersion.full))
+  }
+}
 
 val PerformanceTest = config("perf").extend(Test)
 lazy val performanceFilter: String => Boolean = _.endsWith("PerformanceTest")
