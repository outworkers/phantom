--- conflicted
+++ resolved
@@ -41,19 +41,10 @@
   val circe = "0.8.0"
 
 
-<<<<<<< HEAD
-  val scala = new {
-    val scala210 = "2.10.6"
-    val scala211 = "2.11.11"
-    val scala212 = "2.11.3"
-    val all = Seq(scala210, scala211, scala212)
-  }
-=======
   val scala210 = "2.10.6"
   val scala211 = "2.11.11"
   val scala212 = "2.12.3"
   val scalaAll = Seq(scala210, scala211, scala212)
->>>>>>> 9334bbc7
 
   val typesafeConfig: String = if (Publishing.isJdk8) {
     "1.3.1"
@@ -98,7 +89,7 @@
   }
 }
 
-val defaultConcurrency = 8
+val defaultConcurrency = 4
 
 scalacOptions in ThisBuild ++= Seq(
   "-language:experimental.macros",
@@ -176,11 +167,7 @@
 lazy val readme = (project in file("readme"))
   .settings(sharedSettings)
   .settings(
-<<<<<<< HEAD
-    crossScalaVersions := Seq(Versions.scala.scala211, Versions.scala.scala212),
-=======
     crossScalaVersions := Seq(Versions.scala211, Versions.scala212),
->>>>>>> 9334bbc7
     tutSourceDirectory := sourceDirectory.value / "main" / "tut",
     tutTargetDirectory := phantom.base / "docs",
     libraryDependencies ++= Seq(
@@ -207,11 +194,7 @@
   .settings(
     name := "phantom-dsl",
     moduleName := "phantom-dsl",
-<<<<<<< HEAD
-    crossScalaVersions := Versions.scala.all,
-=======
-    crossScalaVersions := Versions.scalaAll,
->>>>>>> 9334bbc7
+    crossScalaVersions := Versions.scalaAll,
     concurrentRestrictions in Test := Seq(
       Tags.limit(Tags.ForkedTestGroup, defaultConcurrency)
     ),
@@ -243,11 +226,7 @@
   .settings(
     name := "phantom-jdk8",
     moduleName := "phantom-jdk8",
-<<<<<<< HEAD
-    crossScalaVersions := Versions.scala.all,
-=======
-    crossScalaVersions := Versions.scalaAll,
->>>>>>> 9334bbc7
+    crossScalaVersions := Versions.scalaAll,
     testOptions in Test += Tests.Argument("-oF"),
     concurrentRestrictions in Test := Seq(
       Tags.limit(Tags.ForkedTestGroup, defaultConcurrency)
@@ -269,11 +248,7 @@
   ).settings(
     name := "phantom-connectors",
     moduleName := "phantom-connectors",
-<<<<<<< HEAD
-    crossScalaVersions := Versions.scala.all,
-=======
-    crossScalaVersions := Versions.scalaAll,
->>>>>>> 9334bbc7
+    crossScalaVersions := Versions.scalaAll,
     libraryDependencies ++= Seq(
       "com.datastax.cassandra"       %  "cassandra-driver-core"             % Versions.datastax,
       "com.outworkers"               %% "util-testing"                      % Versions.util % Test
@@ -287,11 +262,7 @@
   .settings(
     name := "phantom-finagle",
     moduleName := "phantom-finagle",
-<<<<<<< HEAD
-    crossScalaVersions := Versions.scala.all,
-=======
-    crossScalaVersions := Versions.scalaAll,
->>>>>>> 9334bbc7
+    crossScalaVersions := Versions.scalaAll,
     testFrameworks in Test ++= Seq(new TestFramework("org.scalameter.ScalaMeterFramework")),
     libraryDependencies ++= Seq(
       compilerPlugin("org.scalamacros" % "paradise" % Versions.macroParadise cross CrossVersion.full),
@@ -308,11 +279,7 @@
 
 lazy val phantomThrift = (project in file("phantom-thrift"))
   .settings(
-<<<<<<< HEAD
-    crossScalaVersions := Seq(Versions.scala.scala211, Versions.scala.scala212),
-=======
     crossScalaVersions := Seq(Versions.scala211, Versions.scala212),
->>>>>>> 9334bbc7
     name := "phantom-thrift",
     moduleName := "phantom-thrift",
     addCompilerPlugin("org.scalamacros" % "paradise" % Versions.macroParadise cross CrossVersion.full),
@@ -341,11 +308,7 @@
   ).settings(
     name := "phantom-sbt",
     moduleName := "phantom-sbt",
-<<<<<<< HEAD
-    crossScalaVersions := Seq(Versions.scala.scala210),
-=======
     crossScalaVersions := Seq(Versions.scala210),
->>>>>>> 9334bbc7
     publishMavenStyle := false,
     sbtPlugin := true,
     publishArtifact := !Publishing.publishingToMaven && { scalaVersion.value.startsWith("2.10") },
@@ -363,11 +326,7 @@
   .settings(
     name := "phantom-streams",
     moduleName := "phantom-streams",
-<<<<<<< HEAD
-    crossScalaVersions := Versions.scala.all,
-=======
-    crossScalaVersions := Versions.scalaAll,
->>>>>>> 9334bbc7
+    crossScalaVersions := Versions.scalaAll,
     testFrameworks in Test ++= Seq(new TestFramework("org.scalameter.ScalaMeterFramework")),
     libraryDependencies ++= Seq(
       compilerPlugin("org.scalamacros" % "paradise" % Versions.macroParadise cross CrossVersion.full),
@@ -391,11 +350,7 @@
   .settings(
     name := "phantom-example",
     moduleName := "phantom-example",
-<<<<<<< HEAD
-    crossScalaVersions := Seq(Versions.scala.scala211, Versions.scala.scala212),
-=======
     crossScalaVersions := Seq(Versions.scala211, Versions.scala212),
->>>>>>> 9334bbc7
     libraryDependencies ++= Seq(
       compilerPlugin("org.scalamacros" % "paradise" % Versions.macroParadise cross CrossVersion.full),
       "org.json4s"                   %% "json4s-native"                     % Versions.json4s % Test,
