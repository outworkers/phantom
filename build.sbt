/*
 * Copyright 2013 - 2017 Outworkers Ltd.
 *
 * Licensed under the Apache License, Version 2.0 (the "License");
 * you may not use this file except in compliance with the License.
 * You may obtain a copy of the License at
 *
 *     http://www.apache.org/licenses/LICENSE-2.0
 *
 * Unless required by applicable law or agreed to in writing, software
 * distributed under the License is distributed on an "AS IS" BASIS,
 * WITHOUT WARRANTIES OR CONDITIONS OF ANY KIND, either express or implied.
 * See the License for the specific language governing permissions and
 * limitations under the License.
 */
import sbt.Keys._
import sbt._
import com.twitter.sbt._

lazy val Versions = new {
  val logback = "1.1.7"
<<<<<<< HEAD
  val util = "0.23.1"
=======
  val util = "0.25.0"
  val json4s = "3.3.0"
>>>>>>> 511104c5
  val datastax = "3.1.0"
  val scalatest = "2.2.4"
  val shapeless = "2.3.2"
  val thrift = "0.8.0"
  val finagle = "6.37.0"
  val twitterUtil = "6.34.0"
  val scalameter = "0.6"
  val diesel = "0.5.0"
  val scalacheck = "1.13.0"
  val slf4j = "1.7.21"
  val reactivestreams = "1.0.0"
  val jetty = "9.1.2.v20140210"
  val cassandraUnit = "3.0.0.1"
  val javaxServlet = "3.0.1"
  val typesafeConfig = "1.2.1"

  val akka: String => String = {
    s => CrossVersion.partialVersion(s) match {
      case Some((major, minor)) if minor >= 11 && Publishing.isJdk8 => "2.4.10"
      case _ => "2.3.15"
    }
  }

  val lift: String => String = {
    s => CrossVersion.partialVersion(s) match {
      case Some((major, minor)) if minor >= 11 => "3.0"
      case _ => "3.0-M1"
    }
  }

  val scrooge: String => String = {
    s => CrossVersion.partialVersion(s) match {
      case Some((major, minor)) if minor >= 11 => "4.7.0"
      case _ => "4.7.0"
    }
  }

  val play: String => String = {
    s => CrossVersion.partialVersion(s) match {
      case Some((major, minor)) if minor >= 11 => "2.5.8"
      case _ => "2.4.8"
    }
  }

  val playStreams: String => sbt.ModuleID = {
    s => {
      val v = play(s)
      CrossVersion.partialVersion(s) match {
        case Some((major, minor)) if minor >= 11 && Publishing.isJdk8 => {
          "com.typesafe.play" %% "play-streams" % v
        }
        case Some((major, minor)) if minor >= 11  && !Publishing.isJdk8 => {
          "com.typesafe.play" %% "play-streams-experimental" % "2.4.8"
        }
        case _ => "com.typesafe.play" %% "play-streams-experimental" % v
      }
    }
  }
}
val defaultConcurrency = 4

val PerformanceTest = config("perf").extend(Test)
lazy val performanceFilter: String => Boolean = _.endsWith("PerformanceTest")


val sharedSettings: Seq[Def.Setting[_]] = Defaults.coreDefaultSettings ++ Seq(
  organization := "com.outworkers",
  scalaVersion := "2.11.8",
  credentials ++= Publishing.defaultCredentials,
  crossScalaVersions := Seq("2.10.6", "2.11.8"),
  resolvers ++= Seq(
    "Twitter Repository" at "http://maven.twttr.com",
    Resolver.typesafeRepo("releases"),
    Resolver.sonatypeRepo("releases"),
<<<<<<< HEAD
    Resolver.jcenterRepo,
    Resolver.bintrayRepo("outworkers", "oss-releases")
=======
    Resolver.jcenterRepo
>>>>>>> 511104c5
  ),
  scalacOptions ++= Seq(
    "-language:experimental.macros",
    "-language:postfixOps",
    "-language:implicitConversions",
    "-language:reflectiveCalls",
    "-language:higherKinds",
    "-language:existentials",
    "-Yinline-warnings",
    "-Xlint",
    "-deprecation",
    "-feature",
    "-unchecked"
  ),
  logLevel in ThisBuild := Level.Info,
  libraryDependencies ++= Seq(
    "ch.qos.logback" % "logback-classic" % Versions.logback % Test,
    "org.slf4j" % "log4j-over-slf4j" % Versions.slf4j
  ),
  fork in Test := true,
  javaOptions in Test ++= Seq(
    "-Xmx2G",
    "-Djava.net.preferIPv4Stack=true",
    "-Dio.netty.resourceLeakDetection"
  ),
  gitTagName <<= (organization, name, version) map { (o, n, v) =>
    "version=%s".format(v)
  },
  testFrameworks in PerformanceTest := Seq(new TestFramework("org.scalameter.ScalaMeterFramework")),
  testOptions in Test := Seq(Tests.Filter(x => !performanceFilter(x))),
  testOptions in PerformanceTest := Seq(Tests.Filter(performanceFilter)),
  fork in PerformanceTest := false,
  parallelExecution in ThisBuild := false
) ++ VersionManagement.newSettings ++
  GitProject.gitSettings ++
  Publishing.effectiveSettings

lazy val baseProjectList: Seq[ProjectReference] = Seq(
  phantomDsl,
  phantomExample,
  phantomConnectors,
  phantomFinagle,
  phantomReactiveStreams,
  phantomThrift
)

lazy val fullProjectList = baseProjectList ++
  Publishing.addOnCondition(Publishing.isJdk8, phantomJdk8) ++
  Publishing.addOnCondition(Publishing.isTravisScala210, phantomSbtPlugin)

lazy val phantom = (project in file("."))
  .configs(
    PerformanceTest
  ).settings(
    inConfig(PerformanceTest)(Defaults.testTasks): _*
  ).settings(
    sharedSettings ++ Publishing.noPublishSettings
  ).settings(
    name := "phantom",
    moduleName := "phantom",
    pgpPassphrase := Publishing.pgpPass
  ).aggregate(
    fullProjectList: _*
  )

lazy val phantomDsl = (project in file("phantom-dsl")).configs(
  PerformanceTest
).settings(
  inConfig(PerformanceTest)(Defaults.testTasks): _*
).settings(
  sharedSettings: _*
).settings(
  name := "phantom-dsl",
  moduleName := "phantom-dsl",
  testOptions in Test += Tests.Argument("-oF"),
  concurrentRestrictions in Test := Seq(
    Tags.limit(Tags.ForkedTestGroup, defaultConcurrency)
  ),
  libraryDependencies ++= Seq(
    "org.typelevel" %% "macro-compat" % "1.1.1",
    "org.scala-lang" % "scala-compiler" % scalaVersion.value % "provided",
    compilerPlugin("org.scalamacros" % "paradise" % "2.1.0" cross CrossVersion.full),
    "org.scala-lang"               %  "scala-reflect"                     % scalaVersion.value,
    "com.outworkers"               %% "diesel-reflection"                 % Versions.diesel,
    "com.chuusai"                  %% "shapeless"                         % Versions.shapeless,
    "joda-time"                    %  "joda-time"                         % "2.9.4",
    "org.joda"                     %  "joda-convert"                      % "1.8.1",
    "com.datastax.cassandra"       %  "cassandra-driver-core"             % Versions.datastax,
    "com.datastax.cassandra"       %  "cassandra-driver-extras"           % Versions.datastax,
    "org.scalacheck"               %% "scalacheck"                        % Versions.scalacheck             % Test,
    "com.outworkers"               %% "util-lift"                         % Versions.util                   % Test,
    "com.outworkers"               %% "util-testing"                      % Versions.util                   % Test,
    "com.storm-enroute"            %% "scalameter"                        % Versions.scalameter             % Test
  )
).dependsOn(
  phantomConnectors
)

lazy val phantomJdk8 = (project in file("phantom-jdk8"))
  .settings(
    name := "phantom-jdk8",
    moduleName := "phantom-jdk8",
    testOptions in Test += Tests.Argument("-oF"),
    concurrentRestrictions in Test := Seq(
      Tags.limit(Tags.ForkedTestGroup, defaultConcurrency)
    )
  ).settings(
    sharedSettings: _*
  ).dependsOn(
    phantomDsl % "compile->compile;test->test"
  )

lazy val phantomConnectors = (project in file("phantom-connectors"))
  .configs(PerformanceTest)
  .settings(
    sharedSettings: _*
  ).settings(
    name := "phantom-connectors",
    libraryDependencies ++= Seq(
      "com.datastax.cassandra"       %  "cassandra-driver-core"             % Versions.datastax,
      "com.outworkers"               %% "util-testing"                      % Versions.util % Test
    )
  )

lazy val phantomFinagle = (project in file("phantom-finagle"))
  .configs(PerformanceTest).settings(
    name := "phantom-finagle",
    moduleName := "phantom-finagle",
    libraryDependencies ++= Seq(
      "com.twitter"                  %% "util-core"                         % Versions.twitterUtil,
      "com.outworkers"               %% "util-testing"                      % Versions.util % Test,
      "com.storm-enroute"            %% "scalameter"                        % Versions.scalameter % Test
    )
  ).settings(
    inConfig(PerformanceTest)(Defaults.testTasks) ++ sharedSettings: _*
  ).dependsOn(
    phantomDsl % "compile->compile;test->test"
  )

lazy val phantomThrift = (project in file("phantom-thrift"))
  .settings(
    name := "phantom-thrift",
    moduleName := "phantom-thrift",
    libraryDependencies ++= Seq(
      "org.apache.thrift"            % "libthrift"                          % Versions.thrift,
      "com.twitter"                  %% "scrooge-core"                      % Versions.scrooge(scalaVersion.value),
      "com.twitter"                  %% "scrooge-serializer"                % Versions.scrooge(scalaVersion.value),
      "com.outworkers"               %% "util-testing"                      % Versions.util % Test
    )
  ).settings(
    sharedSettings: _*
  ).dependsOn(
    phantomDsl,
    phantomFinagle
  )

lazy val phantomSbtPlugin = (project in file("phantom-sbt"))
  .settings(
    sharedSettings: _*
  ).settings(
  name := "phantom-sbt",
  moduleName := "phantom-sbt",
  scalaVersion := "2.10.6",
  unmanagedSourceDirectories in Compile ++= Seq(
    (sourceDirectory in Compile).value / ("scala-2." + {
      CrossVersion.partialVersion(scalaBinaryVersion.value) match {
        case Some((major, minor)) => minor
        case None => "10"

      }
  })),
  publish := {
    CrossVersion.partialVersion(scalaVersion.value).map {
      case (2, scalaMajor) if scalaMajor >= 11 => false
      case _ => true
    }
  },
  publishMavenStyle := false,
  sbtPlugin := true,
  libraryDependencies ++= Seq(
    "org.cassandraunit" % "cassandra-unit"  % Versions.cassandraUnit excludeAll (
      ExclusionRule("org.slf4j", "slf4j-log4j12"),
      ExclusionRule("org.slf4j", "slf4j-jdk14")
    )
  )
)

lazy val phantomReactiveStreams = (project in file("phantom-reactivestreams"))
  .settings(
    name := "phantom-reactivestreams",
    moduleName := "phantom-reactivestreams",
    libraryDependencies ++= Seq(
      "com.typesafe.play"   %% "play-iteratees" % Versions.play(scalaVersion.value) exclude ("com.typesafe", "config"),
      Versions.playStreams(scalaVersion.value) exclude ("com.typesafe", "config"),
      "org.reactivestreams" % "reactive-streams"            % Versions.reactivestreams,
      "com.typesafe.akka"   %% s"akka-actor"                % Versions.akka(scalaVersion.value),
      "com.outworkers"      %% "util-testing"               % Versions.util            % Test,
      "org.reactivestreams" % "reactive-streams-tck"        % Versions.reactivestreams % Test,
      "com.storm-enroute"   %% "scalameter"                 % Versions.scalameter      % Test,
      "ch.qos.logback" % "logback-classic" % Versions.logback % Test
    ) ++ {
      if (Publishing.isJdk8) {
        Seq("com.typesafe" % "config" % Versions.typesafeConfig)
      } else {
        Seq.empty
      }
    }
  ).settings(
    sharedSettings: _*
  ).dependsOn(
    phantomDsl % "compile->compile;test->test"
  )

lazy val phantomExample = (project in file("phantom-example"))
  .settings(
    name := "phantom-example",
    moduleName := "phantom-example",
    libraryDependencies ++= Seq(
      "com.outworkers"               %% "util-lift"                         % Versions.util % Test,
      "com.outworkers"               %% "util-testing"                      % Versions.util % Test
    )
  ).settings(
    sharedSettings: _*
  ).dependsOn(
    phantomDsl % "compile->compile;test->test;",
    phantomReactiveStreams,
    phantomThrift
  )<|MERGE_RESOLUTION|>--- conflicted
+++ resolved
@@ -19,12 +19,8 @@
 
 lazy val Versions = new {
   val logback = "1.1.7"
-<<<<<<< HEAD
-  val util = "0.23.1"
-=======
   val util = "0.25.0"
   val json4s = "3.3.0"
->>>>>>> 511104c5
   val datastax = "3.1.0"
   val scalatest = "2.2.4"
   val shapeless = "2.3.2"
@@ -99,12 +95,7 @@
     "Twitter Repository" at "http://maven.twttr.com",
     Resolver.typesafeRepo("releases"),
     Resolver.sonatypeRepo("releases"),
-<<<<<<< HEAD
-    Resolver.jcenterRepo,
-    Resolver.bintrayRepo("outworkers", "oss-releases")
-=======
     Resolver.jcenterRepo
->>>>>>> 511104c5
   ),
   scalacOptions ++= Seq(
     "-language:experimental.macros",
@@ -303,8 +294,7 @@
       "com.typesafe.akka"   %% s"akka-actor"                % Versions.akka(scalaVersion.value),
       "com.outworkers"      %% "util-testing"               % Versions.util            % Test,
       "org.reactivestreams" % "reactive-streams-tck"        % Versions.reactivestreams % Test,
-      "com.storm-enroute"   %% "scalameter"                 % Versions.scalameter      % Test,
-      "ch.qos.logback" % "logback-classic" % Versions.logback % Test
+      "com.storm-enroute"   %% "scalameter"                 % Versions.scalameter      % Test
     ) ++ {
       if (Publishing.isJdk8) {
         Seq("com.typesafe" % "config" % Versions.typesafeConfig)
