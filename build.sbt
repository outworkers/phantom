/*
 * Copyright 2013-2015 Websudos, Limited.
 *
 * All rights reserved.
 *
 * Redistribution and use in source and binary forms, with or without
 * modification, are permitted provided that the following conditions are met:
 *
 * - Redistributions of source code must retain the above copyright notice,
 * this list of conditions and the following disclaimer.
 *
 * - Redistributions in binary form must reproduce the above copyright
 * notice, this list of conditions and the following disclaimer in the
 * documentation and/or other materials provided with the distribution.
 *
 * - Explicit written consent must be obtained from the copyright owner,
 * Outworkers Limited before any redistribution is made.
 *
 * THIS SOFTWARE IS PROVIDED BY THE COPYRIGHT HOLDERS AND CONTRIBUTORS "AS IS"
 * AND ANY EXPRESS OR IMPLIED WARRANTIES, INCLUDING, BUT NOT LIMITED TO, THE
 * IMPLIED WARRANTIES OF MERCHANTABILITY AND FITNESS FOR A PARTICULAR PURPOSE
 * ARE DISCLAIMED. IN NO EVENT SHALL THE COPYRIGHT HOLDER OR CONTRIBUTORS BE
 * LIABLE FOR ANY DIRECT, INDIRECT, INCIDENTAL, SPECIAL, EXEMPLARY, OR
 * CONSEQUENTIAL DAMAGES (INCLUDING, BUT NOT LIMITED TO, PROCUREMENT OF
 * SUBSTITUTE GOODS OR SERVICES; LOSS OF USE, DATA, OR PROFITS; OR BUSINESS
 * INTERRUPTION) HOWEVER CAUSED AND ON ANY THEORY OF LIABILITY, WHETHER IN
 * CONTRACT, STRICT LIABILITY, OR TORT (INCLUDING NEGLIGENCE OR OTHERWISE)
 * ARISING IN ANY WAY OUT OF THE USE OF THIS SOFTWARE, EVEN IF ADVISED OF THE
 * POSSIBILITY OF SUCH DAMAGE.
 */
import sbt.Keys._
import sbt._
import com.twitter.sbt._

lazy val Versions = new {
  val logback = "1.1.7"
<<<<<<< HEAD
  val util = "0.20.0"
  val json4s = "3.3.0"
  val datastax = "3.0.2"
=======
  val util = "0.18.2"
  val datastax = "3.1.0"
>>>>>>> 4164fee5
  val scalatest = "2.2.4"
  val shapeless = "2.2.5"
  val thrift = "0.8.0"
  val finagle = "6.37.0"
  val twitterUtil = "6.34.0"
  val scalameter = "0.6"
  val diesel = "0.3.0"
  val scalacheck = "1.13.0"
  val slf4j = "1.7.21"
  val reactivestreams = "1.0.0"
  val akka = "2.3.14"
  val typesafeConfig = "1.2.1"
  val jetty = "9.1.2.v20140210"
  val cassandraUnit = "3.0.0.1"
  val javaxServlet = "3.0.1"

  val lift: String => String = {
    s => CrossVersion.partialVersion(s) match {
      case Some((major, minor)) if minor >= 11 => "3.0-RC3"
      case _ => "3.0-M1"
    }
  }

  val scrooge: String => String = {
    s => CrossVersion.partialVersion(s) match {
      case Some((major, minor)) if minor >= 11 => "4.7.0"
      case _ => "4.7.0"
    }
  }

  val play: String => String = {
    s => CrossVersion.partialVersion(s) match {
      case Some((major, minor)) if minor >= 11 => "2.5.8"
      case _ => "2.4.8"
    }
  }

  val playStreams: String => sbt.ModuleID = {
    s => {
      val v = play(s)
      CrossVersion.partialVersion(s) match {
        case Some((major, minor)) if minor >= 11 => "com.typesafe.play" %% "play-streams" % v
        case _ => "com.typesafe.play" %% "play-streams-experimental" % v
      }
    }
  }
}

def runningUnderCi = sys.env.contains("CI") || sys.env.contains("TRAVIS")

lazy val travisScala211 = sys.env.get("TRAVIS_SCALA_VERSION").exists(_.contains("2.11"))

val defaultConcurrency = 4



val PerformanceTest = config("perf").extend(Test)
lazy val performanceFilter: String => Boolean = _.endsWith("PerformanceTest")

lazy val noPublishSettings = Seq(
  publish := (),
  publishLocal := (),
  publishArtifact := false
)

lazy val defaultCredentials: Seq[Credentials] = {
  if (!runningUnderCi) {
    Seq(
      Credentials(Path.userHome / ".bintray" / ".credentials"),
      Credentials(Path.userHome / ".ivy2" / ".credentials")
    )
  } else {
    Seq(
      Credentials(
        realm = "Bintray",
        host = "dl.bintray.com",
        userName = System.getenv("bintray_user"),
        passwd = System.getenv("bintray_password")
      ),
      Credentials(
        realm = "Sonatype OSS Repository Manager",
        host = "oss.sonatype.org",
        userName = System.getenv("maven_user"),
        passwd = System.getenv("maven_password")
      ),
      Credentials(
        realm = "Bintray API Realm",
        host = "api.bintray.com",
        userName = System.getenv("bintray_user"),
        passwd = System.getenv("bintray_password")
      )
    )
  }
}

val sharedSettings: Seq[Def.Setting[_]] = Defaults.coreDefaultSettings ++ Seq(
  organization := "com.websudos",
  scalaVersion := "2.11.8",
  credentials ++= defaultCredentials,
  crossScalaVersions := Seq("2.10.6", "2.11.8"),
  resolvers ++= Seq(
    "Twitter Repository" at "http://maven.twttr.com",
    Resolver.typesafeRepo("releases"),
    Resolver.sonatypeRepo("releases"),
    Resolver.jcenterRepo,
    Resolver.bintrayRepo("websudos", "oss-releases")
  ),
  scalacOptions ++= Seq(
    "-language:experimental.macros",
    "-language:postfixOps",
    "-language:implicitConversions",
    "-language:reflectiveCalls",
    "-language:higherKinds",
    "-language:existentials",
    "-Yinline-warnings",
    "-Xlint",
    "-deprecation",
    "-feature",
    "-unchecked"
  ),
  logLevel in ThisBuild := Level.Info,
  libraryDependencies ++= Seq(
<<<<<<< HEAD
=======
    "ch.qos.logback" % "logback-classic" % Versions.logback % Test,
>>>>>>> 4164fee5
    "org.slf4j" % "log4j-over-slf4j" % Versions.slf4j
  ),
  fork in Test := true,
  javaOptions in Test ++= Seq(
    "-Xmx2G",
    "-Djava.net.preferIPv4Stack=true",
    "-Dio.netty.resourceLeakDetection"
  ),
  gitTagName <<= (organization, name, version) map { (o, n, v) =>
    "version=%s".format(v)
  },
  testFrameworks in PerformanceTest := Seq(new TestFramework("org.scalameter.ScalaMeterFramework")),
  testOptions in Test := Seq(Tests.Filter(x => !performanceFilter(x))),
  testOptions in PerformanceTest := Seq(Tests.Filter(x => performanceFilter(x))),
  fork in PerformanceTest := false,
  parallelExecution in ThisBuild := false
) ++ VersionManagement.newSettings ++
  GitProject.gitSettings ++ {
  if (PublishTasks.publishToMaven) {
    PublishTasks.mavenPublishingSettings
  } else {
    PublishTasks.bintrayPublishSettings
  }
}

lazy val isJdk8: Boolean = sys.props("java.specification.version") == "1.8"

lazy val addOnCondition: (Boolean, ProjectReference) => Seq[ProjectReference] = (bool, ref) =>
  if (bool) ref :: Nil else Nil

lazy val isTravisScala210 = !travisScala211

lazy val baseProjectList: Seq[ProjectReference] = Seq(
  phantomDsl,
  phantomExample,
  phantomConnectors,
  phantomFinagle,
  phantomReactiveStreams,
  phantomThrift
)

lazy val fullProjectList = baseProjectList ++
  addOnCondition(isJdk8, phantomJdk8) ++
  addOnCondition(isTravisScala210, phantomSbtPlugin)

lazy val phantom = (project in file("."))
  .configs(
    PerformanceTest
  ).settings(
    inConfig(PerformanceTest)(Defaults.testTasks): _*
  ).settings(
    sharedSettings ++ noPublishSettings
  ).settings(
    name := "phantom",
    moduleName := "phantom",
    pgpPassphrase := PublishTasks.pgpPass
  ).aggregate(
    fullProjectList: _*
  )

lazy val phantomDsl = (project in file("phantom-dsl")).configs(
  PerformanceTest
).settings(
  inConfig(PerformanceTest)(Defaults.testTasks): _*
).settings(
  sharedSettings: _*
).settings(
  name := "phantom-dsl",
  moduleName := "phantom-dsl",
  testOptions in Test += Tests.Argument("-oF"),
  concurrentRestrictions in Test := Seq(
    Tags.limit(Tags.ForkedTestGroup, defaultConcurrency)
  ),
  unmanagedSourceDirectories in Compile ++= Seq(
    (sourceDirectory in Compile).value / ("scala-2." + {
      CrossVersion.partialVersion(scalaBinaryVersion.value) match {
        case Some((major, minor)) => minor
      }
    })),
  libraryDependencies ++= Seq(
    "org.typelevel" %% "macro-compat" % "1.1.1",
    "org.scala-lang" % "scala-compiler" % scalaVersion.value % "provided",
    compilerPlugin("org.scalamacros" % "paradise" % "2.1.0" cross CrossVersion.full),
    "org.scala-lang"               %  "scala-reflect"                     % scalaVersion.value,
    "com.websudos"                 %% "diesel-engine"                     % Versions.diesel,
    "com.chuusai"                  %% "shapeless"                         % Versions.shapeless,
    "joda-time"                    %  "joda-time"                         % "2.9.4",
    "org.joda"                     %  "joda-convert"                      % "1.8.1",
    "com.datastax.cassandra"       %  "cassandra-driver-core"             % Versions.datastax,
    "com.datastax.cassandra"       %  "cassandra-driver-extras"           % Versions.datastax,
    "org.scalacheck"               %% "scalacheck"                        % Versions.scalacheck             % Test,
    "com.outworkers"               %% "util-lift"                         % Versions.util                   % Test,
    "com.outworkers"               %% "util-testing"                      % Versions.util                   % Test,
    "com.storm-enroute"            %% "scalameter"                        % Versions.scalameter             % Test,
    "ch.qos.logback"               % "logback-classic"                    % Versions.logback                % Test
  )
).dependsOn(
  phantomConnectors
)

lazy val phantomJdk8 = (project in file("phantom-jdk8"))
  .settings(
    name := "phantom-jdk8",
    moduleName := "phantom-jdk8",
    testOptions in Test += Tests.Argument("-oF"),
    concurrentRestrictions in Test := Seq(
      Tags.limit(Tags.ForkedTestGroup, defaultConcurrency)
    )
  ).settings(
    sharedSettings: _*
  ).dependsOn(
    phantomDsl % "compile->compile;test->test"
  )

lazy val phantomConnectors = (project in file("phantom-connectors"))
  .configs(PerformanceTest)
  .settings(
    sharedSettings: _*
  ).settings(
    name := "phantom-connectors",
    libraryDependencies ++= Seq(
      "com.datastax.cassandra"       %  "cassandra-driver-core"             % Versions.datastax,
      "com.outworkers"               %% "util-testing"                      % Versions.util % Test
    )
  )

lazy val phantomFinagle = (project in file("phantom-finagle"))
  .configs(PerformanceTest).settings(
    name := "phantom-finagle",
    moduleName := "phantom-finagle",
    libraryDependencies ++= Seq(
      "com.twitter"                  %% "util-core"                         % Versions.twitterUtil,
      "com.outworkers"               %% "util-testing"                      % Versions.util % Test,
      "com.storm-enroute"            %% "scalameter"                        % Versions.scalameter % Test
    )
  ).settings(
    inConfig(PerformanceTest)(Defaults.testTasks) ++ sharedSettings: _*
  ).dependsOn(
    phantomDsl % "compile->compile;test->test"
  )

lazy val phantomThrift = (project in file("phantom-thrift"))
  .settings(
    name := "phantom-thrift",
    moduleName := "phantom-thrift",
    libraryDependencies ++= Seq(
      "org.apache.thrift"            % "libthrift"                          % Versions.thrift,
      "com.twitter"                  %% "scrooge-core"                      % Versions.scrooge(scalaVersion.value),
      "com.twitter"                  %% "scrooge-serializer"                % Versions.scrooge(scalaVersion.value),
      "com.outworkers"               %% "util-testing"                      % Versions.util % Test
    )
  ).settings(
    sharedSettings: _*
  ).dependsOn(
    phantomDsl,
    phantomFinagle
  )

lazy val phantomSbtPlugin = (project in file("phantom-sbt"))
  .settings(
    sharedSettings: _*
  ).settings(
  name := "phantom-sbt",
  moduleName := "phantom-sbt",
  scalaVersion := "2.10.6",
  unmanagedSourceDirectories in Compile ++= Seq(
    (sourceDirectory in Compile).value / ("scala-2." + {
      CrossVersion.partialVersion(scalaBinaryVersion.value) match {
        case Some((major, minor)) => minor
        case None => "10"

      }
  })),
  publish := {
    CrossVersion.partialVersion(scalaVersion.value).map {
      case (2, scalaMajor) if scalaMajor >= 11 => false
      case _ => true
    }
  },
  publishMavenStyle := false,
  sbtPlugin := true,
  libraryDependencies ++= Seq(
    "org.cassandraunit" % "cassandra-unit"  % Versions.cassandraUnit excludeAll (
      ExclusionRule("org.slf4j", "slf4j-log4j12"),
      ExclusionRule("org.slf4j", "slf4j-jdk14")
    )
  )
)

lazy val phantomReactiveStreams = (project in file("phantom-reactivestreams"))
  .settings(
    name := "phantom-reactivestreams",
    moduleName := "phantom-reactivestreams",
    libraryDependencies ++= Seq(
      "com.typesafe.play"   %% "play-iteratees"             % Versions.play(scalaVersion.value) exclude ("com.typesafe", "config"),
      Versions.playStreams(scalaVersion.value) exclude ("com.typesafe", "config"),
      "com.typesafe"        % "config"                      % Versions.typesafeConfig,
      "org.reactivestreams" % "reactive-streams"            % Versions.reactivestreams,
      "com.typesafe.akka"   %% s"akka-actor"                % Versions.akka,
      "com.outworkers"      %% "util-testing"               % Versions.util            % Test,
      "org.reactivestreams" % "reactive-streams-tck"        % Versions.reactivestreams % Test,
      "com.storm-enroute"   %% "scalameter"                 % Versions.scalameter      % Test
    )
  ).settings(
    sharedSettings: _*
  ).dependsOn(
    phantomDsl % "compile->compile;test->test"
  )

lazy val phantomExample = (project in file("phantom-example"))
  .settings(
    name := "phantom-example",
    moduleName := "phantom-example",
    libraryDependencies ++= Seq(
      "com.outworkers"               %% "util-lift"                         % Versions.util % Test,
      "com.outworkers"               %% "util-testing"                      % Versions.util % Test
    )
  ).settings(
    sharedSettings: _*
  ).dependsOn(
    phantomDsl,
    phantomReactiveStreams,
    phantomThrift
  )<|MERGE_RESOLUTION|>--- conflicted
+++ resolved
@@ -34,14 +34,9 @@
 
 lazy val Versions = new {
   val logback = "1.1.7"
-<<<<<<< HEAD
   val util = "0.20.0"
   val json4s = "3.3.0"
   val datastax = "3.0.2"
-=======
-  val util = "0.18.2"
-  val datastax = "3.1.0"
->>>>>>> 4164fee5
   val scalatest = "2.2.4"
   val shapeless = "2.2.5"
   val thrift = "0.8.0"
@@ -90,13 +85,18 @@
   }
 }
 
-def runningUnderCi = sys.env.contains("CI") || sys.env.contains("TRAVIS")
-
-lazy val travisScala211 = sys.env.get("TRAVIS_SCALA_VERSION").exists(_.contains("2.11"))
-
+val RunningUnderCi = Option(System.getenv("CI")).isDefined || Option(System.getenv("TRAVIS")).isDefined
+lazy val TravisScala211 = Option(System.getenv("TRAVIS_SCALA_VERSION")).exists(_.contains("2.11"))
 val defaultConcurrency = 4
 
 
+
+val scalaMacroDependencies: String => Seq[ModuleID] = {
+  s => CrossVersion.partialVersion(s) match {
+    case Some((major, minor)) if minor >= 11 => Seq.empty
+    case _ => Seq(compilerPlugin("org.scalamacros" % "paradise" % "2.1.0" cross CrossVersion.full))
+  }
+}
 
 val PerformanceTest = config("perf").extend(Test)
 lazy val performanceFilter: String => Boolean = _.endsWith("PerformanceTest")
@@ -164,10 +164,7 @@
   ),
   logLevel in ThisBuild := Level.Info,
   libraryDependencies ++= Seq(
-<<<<<<< HEAD
-=======
-    "ch.qos.logback" % "logback-classic" % Versions.logback % Test,
->>>>>>> 4164fee5
+    "ch.qos.logback" % "logback-classic" % Versions.logback,
     "org.slf4j" % "log4j-over-slf4j" % Versions.slf4j
   ),
   fork in Test := true,
