--- conflicted
+++ resolved
@@ -85,11 +85,7 @@
 
 lazy val Versions = new {
   val logback = "1.2.3"
-<<<<<<< HEAD
-  val util = "0.39.0"
-=======
   val util = "0.40.0"
->>>>>>> 54aee842
   val json4s = "3.5.1"
   val datastax = "4.0.0-alpha3"
   val scalatest = "3.0.4"
