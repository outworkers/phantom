/*
 * Copyright 2013 - 2017 Outworkers Ltd.
 *
 * Licensed under the Apache License, Version 2.0 (the "License");
 * you may not use this file except in compliance with the License.
 * You may obtain a copy of the License at
 *
 *     http://www.apache.org/licenses/LICENSE-2.0
 *
 * Unless required by applicable law or agreed to in writing, software
 * distributed under the License is distributed on an "AS IS" BASIS,
 * WITHOUT WARRANTIES OR CONDITIONS OF ANY KIND, either express or implied.
 * See the License for the specific language governing permissions and
 * limitations under the License.
 */
import sbt.Keys._
import sbt._
import com.twitter.sbt._

lazy val Versions = new {
<<<<<<< HEAD
  val logback = "1.1.7"
  val util = "0.28.0"
=======
  val logback = "1.2.1"
  val util = "0.30.1"
>>>>>>> cc07de12
  val json4s = "3.5.0"
  val datastax = "3.1.0"
  val scalatest = "3.0.0"
  val shapeless = "2.3.2"
  val thrift = "0.8.0"
<<<<<<< HEAD
  val finagle = "6.42.0"
  val twitterUtil = "6.41.0"
=======
  val finagle = "6.37.0"
>>>>>>> cc07de12
  val scalameter = "0.8+"
  val diesel = "0.5.0"
  val scalacheck = "1.13.4"
  val slf4j = "1.7.22"
  val reactivestreams = "1.0.0"
  val cassandraUnit = "3.0.0.1"
  val javaxServlet = "3.0.1"
  val typesafeConfig = "1.3.1"
  val joda = "2.9.7"
  val jodaConvert = "1.8.1"
  val scalamock = "3.4.2"
  val macrocompat = "1.1.1"
  val macroParadise = "2.1.0"

  val twitterUtil: String => String = {
    s => CrossVersion.partialVersion(s) match {
      case Some((_, minor)) if minor >= 12 => twitterUtil
      case _ => "6.34.0"
    }
  }

  val akka: String => String = {
    s => CrossVersion.partialVersion(s) match {
      case Some((_, minor)) if minor >= 11 && Publishing.isJdk8 => "2.4.14"
      case _ => "2.3.15"
    }
  }

  val lift: String => String = {
    s => CrossVersion.partialVersion(s) match {
      case Some((_, minor)) if minor >= 11 => "3.0"
      case _ => "3.0-M1"
    }
  }

  val scrooge: String => String = {
    s => CrossVersion.partialVersion(s) match {
      case Some((_, minor)) if minor >= 11 && Publishing.isJdk8 => "4.14.0"
      case Some((_, minor)) if minor >= 11 && !Publishing.isJdk8 => "4.7.0"
      case _ => "4.7.0"
    }
  }

  val play: String => String = {
    s => CrossVersion.partialVersion(s) match {
      case Some((_, minor)) if minor == 12 => "2.6.1"
      case Some((_, minor)) if minor == 11 => "2.5.8"
      case _ => "2.4.8"
    }
  }

  val playStreams: String => sbt.ModuleID = {
    s => {
      val v = play(s)
      CrossVersion.partialVersion(s) match {
        case Some((_, minor)) if minor == 12=> {
          "com.typesafe.play" %% "play-reactive-streams" % v
        }
        case Some((_, minor)) if minor == 11 && Publishing.isJdk8 => {
          "com.typesafe.play" %% "play-streams" % v
        }
        case Some((_, minor)) if minor >= 11  && !Publishing.isJdk8 => {
          "com.typesafe.play" %% "play-streams-experimental" % "2.4.8"
        }
        case _ => "com.typesafe.play" %% "play-streams-experimental" % v
      }
    }
  }
}
val defaultConcurrency = 4

val PerformanceTest = config("perf").extend(Test)

lazy val performanceFilter: String => Boolean = _.endsWith("PerformanceTest")

val sharedSettings: Seq[Def.Setting[_]] = Defaults.coreDefaultSettings ++ Seq(
  organization := "com.outworkers",
  scalaVersion := "2.11.8",
  credentials ++= Publishing.defaultCredentials,
  resolvers ++= Seq(
    "Twitter Repository" at "http://maven.twttr.com",
    Resolver.typesafeRepo("releases"),
    Resolver.sonatypeRepo("releases"),
    Resolver.jcenterRepo
  ),
  scalacOptions in ThisBuild ++= Seq(
    "-language:experimental.macros",
    "-language:postfixOps",
    "-language:implicitConversions",
    "-language:reflectiveCalls",
    "-language:higherKinds",
    "-language:existentials",
    "-Xlint",
    "-deprecation",
    "-feature",
    "-unchecked"
  ),
  logLevel in ThisBuild := Level.Info,
  libraryDependencies ++= Seq(
    "ch.qos.logback" % "logback-classic" % Versions.logback % Test,
    "org.slf4j" % "log4j-over-slf4j" % Versions.slf4j
  ),
  fork in Test := true,
  javaOptions in Test ++= Seq(
    "-Xmx2G",
    "-Djava.net.preferIPv4Stack=true",
    "-Dio.netty.resourceLeakDetection"
  ),
  gitTagName <<= (organization, name, version) map { (o, n, v) =>
    "version=%s".format(v)
  },
  testFrameworks in PerformanceTest := Seq(new TestFramework("org.scalameter.ScalaMeterFramework")),
  testOptions in Test := Seq(Tests.Filter(x => !performanceFilter(x))),
  testOptions in PerformanceTest := Seq(Tests.Filter(performanceFilter)),
  fork in PerformanceTest := false,
  parallelExecution in ThisBuild := false
) ++ VersionManagement.newSettings ++
  GitProject.gitSettings ++
  Publishing.effectiveSettings

lazy val baseProjectList: Seq[ProjectReference] = Seq(
  phantomDsl,
  phantomExample,
  phantomConnectors,
  phantomFinagle,
  phantomStreams,
  phantomThrift
)

lazy val fullProjectList = baseProjectList ++ Publishing.addOnCondition(Publishing.isJdk8, phantomJdk8)

lazy val phantom = (project in file("."))
  .configs(
    PerformanceTest
  ).settings(
    inConfig(PerformanceTest)(Defaults.testTasks): _*
  ).settings(
    sharedSettings ++ Publishing.noPublishSettings
  ).settings(
    name := "phantom",
    moduleName := "phantom",
    pgpPassphrase := Publishing.pgpPass
  ).aggregate(
    fullProjectList: _*
  ).enablePlugins(CrossPerProjectPlugin)

lazy val phantomDsl = (project in file("phantom-dsl")).configs(
  PerformanceTest
).settings(
  inConfig(PerformanceTest)(Defaults.testTasks): _*
).settings(
  sharedSettings: _*
).settings(
  name := "phantom-dsl",
  moduleName := "phantom-dsl",
  concurrentRestrictions in Test := Seq(
    Tags.limit(Tags.ForkedTestGroup, defaultConcurrency)
  ),
  crossScalaVersions := Seq("2.10.6", "2.11.8", "2.12.1"),
  libraryDependencies ++= Seq(
    "org.typelevel" %% "macro-compat" % Versions.macrocompat,
    "org.scala-lang" % "scala-compiler" % scalaVersion.value % "provided",
    compilerPlugin("org.scalamacros" % "paradise" % Versions.macroParadise cross CrossVersion.full),
    "com.outworkers"               %% "diesel-engine"                     % Versions.diesel,
    "com.chuusai"                  %% "shapeless"                         % Versions.shapeless,
    "joda-time"                    %  "joda-time"                         % Versions.joda,
    "org.joda"                     %  "joda-convert"                      % Versions.jodaConvert,
    "com.datastax.cassandra"       %  "cassandra-driver-core"             % Versions.datastax,
    "com.datastax.cassandra"       %  "cassandra-driver-extras"           % Versions.datastax,
    "org.json4s"                   %% "json4s-native"                     % Versions.json4s % Test,
    "org.scalamock"                %% "scalamock-scalatest-support"       % Versions.scalamock % Test,
    "org.scalacheck"               %% "scalacheck"                        % Versions.scalacheck % Test,
    "com.outworkers"               %% "util-testing"                      % Versions.util % Test,
    "com.storm-enroute"            %% "scalameter"                        % Versions.scalameter % Test,
    "ch.qos.logback"               % "logback-classic"                    % Versions.logback % Test
  )
).dependsOn(
  phantomConnectors
).enablePlugins(CrossPerProjectPlugin)

lazy val phantomJdk8 = (project in file("phantom-jdk8"))
  .settings(
    name := "phantom-jdk8",
    moduleName := "phantom-jdk8",
    testOptions in Test += Tests.Argument("-oF"),
    crossScalaVersions := Seq("2.10.6", "2.11.8", "2.12.1"),
    concurrentRestrictions in Test := Seq(
      Tags.limit(Tags.ForkedTestGroup, defaultConcurrency)
    )
  ).settings(
    sharedSettings: _*
  ).dependsOn(
    phantomDsl % "compile->compile;test->test"
  ).enablePlugins(CrossPerProjectPlugin)

lazy val phantomConnectors = (project in file("phantom-connectors"))
  .configs(PerformanceTest)
  .settings(
    sharedSettings: _*
  ).settings(
    name := "phantom-connectors",
    crossScalaVersions := Seq("2.10.6", "2.11.8", "2.12.1"),
    libraryDependencies ++= Seq(
      "com.datastax.cassandra"       %  "cassandra-driver-core"             % Versions.datastax,
      "com.outworkers"               %% "util-testing"                      % Versions.util % Test
    )
  ).enablePlugins(CrossPerProjectPlugin)

lazy val phantomFinagle = (project in file("phantom-finagle"))
  .configs(PerformanceTest).settings(
    name := "phantom-finagle",
    moduleName := "phantom-finagle",
    crossScalaVersions := Seq("2.10.6", "2.11.8", "2.12.1"),
    libraryDependencies ++= Seq(
      "com.twitter"                  %% "util-core"                         % Versions.twitterUtil(scalaVersion.value),
      "com.outworkers"               %% "util-testing"                      % Versions.util % Test,
      "com.storm-enroute"            %% "scalameter"                        % Versions.scalameter % Test
    )
  ).settings(
    inConfig(PerformanceTest)(Defaults.testTasks) ++ sharedSettings: _*
  ).dependsOn(
    phantomDsl % "compile->compile;test->test"
  ).enablePlugins(CrossPerProjectPlugin)

lazy val phantomThrift = (project in file("phantom-thrift"))
  .settings(
    name := "phantom-thrift",
    moduleName := "phantom-thrift",
    crossScalaVersions := Seq("2.10.6", "2.11.8", "2.12.1"),
    libraryDependencies ++= Seq(
      "org.apache.thrift"            % "libthrift"                          % Versions.thrift,
      "com.twitter"                  %% "scrooge-core"                      % Versions.scrooge(scalaVersion.value),
      "com.twitter"                  %% "scrooge-serializer"                % Versions.scrooge(scalaVersion.value),
      "com.outworkers"               %% "util-testing"                      % Versions.util % Test,
      "com.outworkers"               %% "util-testing-twitter"              % Versions.util % Test
    )
  ).settings(
    sharedSettings: _*
  ).dependsOn(
    phantomDsl % "compile->compile;test->test;",
    phantomFinagle
  ).enablePlugins(CrossPerProjectPlugin)

lazy val phantomSbtPlugin = (project in file("phantom-sbt"))
  .settings(
    sharedSettings: _*
  ).settings(
    name := "phantom-sbt",
    moduleName := "phantom-sbt",
    crossScalaVersions := Seq("2.10.6"),
    publishMavenStyle := false,
    sbtPlugin := true,
    libraryDependencies ++= Seq(
      "org.cassandraunit" % "cassandra-unit"  % Versions.cassandraUnit excludeAll (
        ExclusionRule("org.slf4j", "slf4j-log4j12"),
        ExclusionRule("org.slf4j", "slf4j-jdk14")
      )
    )
  ).enablePlugins(CrossPerProjectPlugin)

lazy val phantomStreams = (project in file("phantom-streams"))
  .settings(
    name := "phantom-streams",
    moduleName := "phantom-streams",
    crossScalaVersions := Seq("2.10.6", "2.11.8"),
    libraryDependencies ++= Seq(
      Versions.playStreams(scalaVersion.value),
      "com.typesafe.play"   %% "play-iteratees" % Versions.play(scalaVersion.value) exclude ("com.typesafe", "config"),
      "org.reactivestreams" % "reactive-streams"            % Versions.reactivestreams,
      "com.typesafe.akka"   %% s"akka-actor"                % Versions.akka(scalaVersion.value),
      "com.outworkers"      %% "util-testing"               % Versions.util            % Test,
      "org.reactivestreams" % "reactive-streams-tck"        % Versions.reactivestreams % Test,
      "com.storm-enroute"   %% "scalameter"                 % Versions.scalameter      % Test
    ) ++ {
      if (Publishing.isJdk8) {
        Seq("com.typesafe" % "config" % Versions.typesafeConfig)
      } else {
        Seq.empty
      }
    }
  ).settings(
    sharedSettings: _*
  ).dependsOn(
    phantomDsl % "compile->compile;test->test"
  ).enablePlugins(CrossPerProjectPlugin)

lazy val phantomExample = (project in file("phantom-example"))
  .settings(
    name := "phantom-example",
    crossScalaVersions := Seq("2.10.6", "2.11.8"),
    moduleName := "phantom-example",
    libraryDependencies ++= Seq(
      "com.outworkers"               %% "util-lift"                         % Versions.util % Test,
      "com.outworkers"               %% "util-testing"                      % Versions.util % Test
    )
  ).settings(
    sharedSettings: _*
  ).dependsOn(
    phantomDsl % "test->test;compile->compile;",
    phantomThrift
  ).enablePlugins(CrossPerProjectPlugin)<|MERGE_RESOLUTION|>--- conflicted
+++ resolved
@@ -18,28 +18,18 @@
 import com.twitter.sbt._
 
 lazy val Versions = new {
-<<<<<<< HEAD
-  val logback = "1.1.7"
-  val util = "0.28.0"
-=======
   val logback = "1.2.1"
   val util = "0.30.1"
->>>>>>> cc07de12
   val json4s = "3.5.0"
   val datastax = "3.1.0"
   val scalatest = "3.0.0"
   val shapeless = "2.3.2"
   val thrift = "0.8.0"
-<<<<<<< HEAD
   val finagle = "6.42.0"
-  val twitterUtil = "6.41.0"
-=======
-  val finagle = "6.37.0"
->>>>>>> cc07de12
   val scalameter = "0.8+"
   val diesel = "0.5.0"
   val scalacheck = "1.13.4"
-  val slf4j = "1.7.22"
+  val slf4j = "1.7.21"
   val reactivestreams = "1.0.0"
   val cassandraUnit = "3.0.0.1"
   val javaxServlet = "3.0.1"
@@ -52,7 +42,7 @@
 
   val twitterUtil: String => String = {
     s => CrossVersion.partialVersion(s) match {
-      case Some((_, minor)) if minor >= 12 => twitterUtil
+      case Some((_, minor)) if minor >= 12 => "6.41.0"
       case _ => "6.34.0"
     }
   }
