--- conflicted
+++ resolved
@@ -101,10 +101,7 @@
 val sharedSettings: Seq[Def.Setting[_]] = Defaults.coreDefaultSettings ++ Seq(
   organization := "com.outworkers",
   scalaVersion := "2.12.1",
-<<<<<<< HEAD
-=======
   crossScalaVersions := Seq("2.10.6", "2.11.11", "2.12.2"),
->>>>>>> 1768eb1d
   credentials ++= Publishing.defaultCredentials,
   resolvers ++= Seq(
     "Twitter Repository" at "http://maven.twttr.com",
