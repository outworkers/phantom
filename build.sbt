--- conflicted
+++ resolved
@@ -100,12 +100,7 @@
 
 val sharedSettings: Seq[Def.Setting[_]] = Defaults.coreDefaultSettings ++ Seq(
   organization := "com.outworkers",
-<<<<<<< HEAD
-  scalaVersion := "2.12.1",
-  crossScalaVersions := Seq("2.10.6", "2.11.8", "2.12.1"),
-=======
   scalaVersion := "2.12.2",
->>>>>>> dc466c00
   credentials ++= Publishing.defaultCredentials,
   resolvers ++= Seq(
     "Twitter Repository" at "http://maven.twttr.com",
