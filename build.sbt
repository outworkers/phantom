/*
 * Copyright 2013 - 2017 Outworkers Ltd.
 *
 * Licensed under the Apache License, Version 2.0 (the "License");
 * you may not use this file except in compliance with the License.
 * You may obtain a copy of the License at
 *
 *     http://www.apache.org/licenses/LICENSE-2.0
 *
 * Unless required by applicable law or agreed to in writing, software
 * distributed under the License is distributed on an "AS IS" BASIS,
 * WITHOUT WARRANTIES OR CONDITIONS OF ANY KIND, either express or implied.
 * See the License for the specific language governing permissions and
 * limitations under the License.
 */
import sbt.Keys._
import sbt._
import com.twitter.sbt._

lazy val Versions = new {
  val logback = "1.2.1"
<<<<<<< HEAD
  val util = "0.28.3"
=======
  val util = "0.30.1"
>>>>>>> cc07de12
  val json4s = "3.5.0"
  val datastax = "3.1.0"
  val scalatest = "3.0.0"
  val shapeless = "2.3.2"
  val thrift = "0.8.0"
  val finagle = "6.37.0"
  val scalameter = "0.8+"
  val diesel = "0.5.0"
  val scalacheck = "1.13.4"
  val slf4j = "1.7.21"
  val reactivestreams = "1.0.0"
  val cassandraUnit = "3.0.0.1"
  val javaxServlet = "3.0.1"
  val typesafeConfig = "1.3.1"
<<<<<<< HEAD
  val scalamock = "3.4.2"
  val joda = "2.9.4"
  val paradise = "2.1.0"
  val jodaConvert = "1.8.1"
  val macroCompat = "1.1.1"
=======
  val joda = "2.9.7"
  val jodaConvert = "1.8.1"
  val scalamock = "3.4.2"
  val macrocompat = "1.1.1"
  val macroParadise = "2.1.0"
>>>>>>> cc07de12

  val twitterUtil: String => String = {
    s => CrossVersion.partialVersion(s) match {
      case Some((_, minor)) if minor >= 12 => "6.39.0"
      case _ => "6.34.0"
    }
  }

  val akka: String => String = {
    s => CrossVersion.partialVersion(s) match {
      case Some((_, minor)) if minor >= 11 && Publishing.isJdk8 => "2.4.14"
      case _ => "2.3.15"
    }
  }

  val lift: String => String = {
    s => CrossVersion.partialVersion(s) match {
      case Some((_, minor)) if minor >= 11 => "3.0"
      case _ => "3.0-M1"
    }
  }

  val scrooge: String => String = {
    s => CrossVersion.partialVersion(s) match {
      case Some((_, minor)) if minor >= 11 => "4.7.0"
      case _ => "4.7.0"
    }
  }

  val play: String => String = {
    s => CrossVersion.partialVersion(s) match {
      case Some((_, minor)) if minor >= 11 => "2.5.8"
      case _ => "2.4.8"
    }
  }

  val playStreams: String => sbt.ModuleID = {
    s => {
      val v = play(s)
      CrossVersion.partialVersion(s) match {
        case Some((_, minor)) if minor >= 11 && Publishing.isJdk8 => {
          "com.typesafe.play" %% "play-streams" % v
        }
        case Some((_, minor)) if minor >= 11  && !Publishing.isJdk8 => {
          "com.typesafe.play" %% "play-streams-experimental" % "2.4.8"
        }
        case _ => "com.typesafe.play" %% "play-streams-experimental" % v
      }
    }
  }
}
val defaultConcurrency = 4

val PerformanceTest = config("perf").extend(Test)

lazy val performanceFilter: String => Boolean = _.endsWith("PerformanceTest")

val sharedSettings: Seq[Def.Setting[_]] = Defaults.coreDefaultSettings ++ Seq(
  organization := "com.outworkers",
  scalaVersion := "2.11.8",
  credentials ++= Publishing.defaultCredentials,
  resolvers ++= Seq(
    "Twitter Repository" at "http://maven.twttr.com",
    Resolver.typesafeRepo("releases"),
    Resolver.sonatypeRepo("releases"),
    Resolver.jcenterRepo
  ),
  scalacOptions in ThisBuild ++= Seq(
    "-language:experimental.macros",
    "-language:postfixOps",
    "-language:implicitConversions",
    "-language:reflectiveCalls",
    "-language:higherKinds",
    "-language:existentials",
    "-Xlint",
    "-deprecation",
    "-feature",
    "-unchecked"
  ),
  logLevel in ThisBuild := Level.Info,
  libraryDependencies ++= Seq(
    "ch.qos.logback" % "logback-classic" % Versions.logback % Test,
    "org.slf4j" % "log4j-over-slf4j" % Versions.slf4j
  ),
  fork in Test := true,
  javaOptions in Test ++= Seq(
    "-Xmx2G",
    "-Djava.net.preferIPv4Stack=true",
    "-Dio.netty.resourceLeakDetection"
  ),
  gitTagName <<= (organization, name, version) map { (o, n, v) =>
    "version=%s".format(v)
  },
  testFrameworks in PerformanceTest := Seq(new TestFramework("org.scalameter.ScalaMeterFramework")),
  testOptions in Test := Seq(Tests.Filter(x => !performanceFilter(x))),
  testOptions in PerformanceTest := Seq(Tests.Filter(performanceFilter)),
  fork in PerformanceTest := false,
  parallelExecution in ThisBuild := false
) ++ VersionManagement.newSettings ++
  GitProject.gitSettings ++
  Publishing.effectiveSettings

lazy val baseProjectList: Seq[ProjectReference] = Seq(
  phantomDsl,
  phantomExample,
  phantomConnectors,
  phantomFinagle,
  phantomStreams,
  phantomThrift
)

lazy val fullProjectList = baseProjectList ++ Publishing.addOnCondition(Publishing.isJdk8, phantomJdk8)

lazy val phantom = (project in file("."))
  .configs(
    PerformanceTest
  ).settings(
    inConfig(PerformanceTest)(Defaults.testTasks): _*
  ).settings(
    sharedSettings ++ Publishing.noPublishSettings
  ).settings(
    name := "phantom",
    moduleName := "phantom",
    pgpPassphrase := Publishing.pgpPass
  ).aggregate(
    fullProjectList: _*
  ).enablePlugins(CrossPerProjectPlugin)

lazy val phantomDsl = (project in file("phantom-dsl")).configs(
  PerformanceTest
).settings(
  inConfig(PerformanceTest)(Defaults.testTasks): _*
).settings(
  sharedSettings: _*
).settings(
  name := "phantom-dsl",
  moduleName := "phantom-dsl",
  concurrentRestrictions in Test := Seq(
    Tags.limit(Tags.ForkedTestGroup, defaultConcurrency)
  ),
  crossScalaVersions := Seq("2.10.6", "2.11.8", "2.12.1"),
  libraryDependencies ++= Seq(
<<<<<<< HEAD
    "org.typelevel" %% "macro-compat" % Versions.macroCompat,
    "org.scala-lang" % "scala-compiler" % scalaVersion.value % "provided",
    compilerPlugin("org.scalamacros" % "paradise" % Versions.paradise cross CrossVersion.full),
=======
    "org.typelevel" %% "macro-compat" % Versions.macrocompat,
    "org.scala-lang" % "scala-compiler" % scalaVersion.value % "provided",
    compilerPlugin("org.scalamacros" % "paradise" % Versions.macroParadise cross CrossVersion.full),
>>>>>>> cc07de12
    "com.outworkers"               %% "diesel-engine"                     % Versions.diesel,
    "com.chuusai"                  %% "shapeless"                         % Versions.shapeless,
    "joda-time"                    %  "joda-time"                         % Versions.joda,
    "org.joda"                     %  "joda-convert"                      % Versions.jodaConvert,
    "com.datastax.cassandra"       %  "cassandra-driver-core"             % Versions.datastax,
    "com.datastax.cassandra"       %  "cassandra-driver-extras"           % Versions.datastax,
<<<<<<< HEAD
    "org.json4s"                   %% "json4s-native"                     % Versions.json4s                 % Test,
    "org.scalamock"                %% "scalamock-scalatest-support"       % Versions.scalamock              % Test,
    "org.scalacheck"               %% "scalacheck"                        % Versions.scalacheck             % Test,
    "com.outworkers"               %% "util-testing"                      % Versions.util                   % Test,
    "com.storm-enroute"            %% "scalameter"                        % Versions.scalameter             % Test,
    "ch.qos.logback"               % "logback-classic"                    % Versions.logback                % Test
=======
    "org.json4s"                   %% "json4s-native"                     % Versions.json4s % Test,
    "org.scalamock"                %% "scalamock-scalatest-support"       % Versions.scalamock % Test,
    "org.scalacheck"               %% "scalacheck"                        % Versions.scalacheck % Test,
    "com.outworkers"               %% "util-testing"                      % Versions.util % Test,
    "com.storm-enroute"            %% "scalameter"                        % Versions.scalameter % Test,
    "ch.qos.logback"               % "logback-classic"                    % Versions.logback % Test
>>>>>>> cc07de12
  )
).dependsOn(
  phantomConnectors
).enablePlugins(CrossPerProjectPlugin)

lazy val phantomJdk8 = (project in file("phantom-jdk8"))
  .settings(
    name := "phantom-jdk8",
    moduleName := "phantom-jdk8",
    testOptions in Test += Tests.Argument("-oF"),
    crossScalaVersions := Seq("2.10.6", "2.11.8", "2.12.1"),
    concurrentRestrictions in Test := Seq(
      Tags.limit(Tags.ForkedTestGroup, defaultConcurrency)
    )
  ).settings(
    sharedSettings: _*
  ).dependsOn(
    phantomDsl % "compile->compile;test->test"
  ).enablePlugins(CrossPerProjectPlugin)

lazy val phantomConnectors = (project in file("phantom-connectors"))
  .configs(PerformanceTest)
  .settings(
    sharedSettings: _*
  ).settings(
    name := "phantom-connectors",
    crossScalaVersions := Seq("2.10.6", "2.11.8", "2.12.1"),
    libraryDependencies ++= Seq(
      "com.datastax.cassandra"       %  "cassandra-driver-core"             % Versions.datastax,
      "com.outworkers"               %% "util-testing"                      % Versions.util % Test
    )
  ).enablePlugins(CrossPerProjectPlugin)

lazy val phantomFinagle = (project in file("phantom-finagle"))
  .configs(PerformanceTest).settings(
    name := "phantom-finagle",
    moduleName := "phantom-finagle",
    crossScalaVersions := Seq("2.10.6", "2.11.8"),
    libraryDependencies ++= Seq(
      "com.twitter"                  %% "util-core"                         % Versions.twitterUtil(scalaVersion.value),
      "com.outworkers"               %% "util-testing"                      % Versions.util % Test,
      "com.storm-enroute"            %% "scalameter"                        % Versions.scalameter % Test
    )
  ).settings(
    inConfig(PerformanceTest)(Defaults.testTasks) ++ sharedSettings: _*
  ).dependsOn(
    phantomDsl % "compile->compile;test->test"
  ).enablePlugins(CrossPerProjectPlugin)

lazy val phantomThrift = (project in file("phantom-thrift"))
  .settings(
    name := "phantom-thrift",
    moduleName := "phantom-thrift",
    crossScalaVersions := Seq("2.10.6", "2.11.8"),
    libraryDependencies ++= Seq(
      "org.apache.thrift"            % "libthrift"                          % Versions.thrift,
      "com.twitter"                  %% "scrooge-core"                      % Versions.scrooge(scalaVersion.value),
      "com.twitter"                  %% "scrooge-serializer"                % Versions.scrooge(scalaVersion.value),
      "com.outworkers"               %% "util-testing"                      % Versions.util % Test,
      "com.outworkers"               %% "util-testing-twitter"              % Versions.util % Test
    )
  ).settings(
    sharedSettings: _*
  ).dependsOn(
    phantomDsl % "compile->compile;test->test;",
    phantomFinagle
  ).enablePlugins(CrossPerProjectPlugin)

lazy val phantomSbtPlugin = (project in file("phantom-sbt"))
  .settings(
    sharedSettings: _*
  ).settings(
    name := "phantom-sbt",
    moduleName := "phantom-sbt",
    crossScalaVersions := Seq("2.10.6"),
    publishMavenStyle := false,
    sbtPlugin := true,
    libraryDependencies ++= Seq(
      "org.cassandraunit" % "cassandra-unit"  % Versions.cassandraUnit excludeAll (
        ExclusionRule("org.slf4j", "slf4j-log4j12"),
        ExclusionRule("org.slf4j", "slf4j-jdk14")
      )
    )
  ).enablePlugins(CrossPerProjectPlugin)

lazy val phantomStreams = (project in file("phantom-streams"))
  .settings(
    name := "phantom-streams",
    moduleName := "phantom-streams",
    crossScalaVersions := Seq("2.10.6", "2.11.8"),
    libraryDependencies ++= Seq(
      "com.typesafe.play"   %% "play-iteratees" % Versions.play(scalaVersion.value) exclude ("com.typesafe", "config"),
      Versions.playStreams(scalaVersion.value) exclude ("com.typesafe", "config"),
      "org.reactivestreams" % "reactive-streams"            % Versions.reactivestreams,
      "com.typesafe.akka"   %% s"akka-actor"                % Versions.akka(scalaVersion.value),
      "com.outworkers"      %% "util-testing"               % Versions.util            % Test,
      "org.reactivestreams" % "reactive-streams-tck"        % Versions.reactivestreams % Test,
      "com.storm-enroute"   %% "scalameter"                 % Versions.scalameter      % Test
    ) ++ {
      if (Publishing.isJdk8) {
        Seq("com.typesafe" % "config" % Versions.typesafeConfig)
      } else {
        Seq.empty
      }
    }
  ).settings(
    sharedSettings: _*
  ).dependsOn(
    phantomDsl % "compile->compile;test->test"
  ).enablePlugins(CrossPerProjectPlugin)

lazy val phantomExample = (project in file("phantom-example"))
  .settings(
    name := "phantom-example",
    crossScalaVersions := Seq("2.10.6", "2.11.8"),
    moduleName := "phantom-example",
    libraryDependencies ++= Seq(
      "com.outworkers"               %% "util-lift"                         % Versions.util % Test,
      "com.outworkers"               %% "util-testing"                      % Versions.util % Test
    )
  ).settings(
    sharedSettings: _*
  ).dependsOn(
    phantomDsl % "test->test;compile->compile;",
    phantomStreams,
    phantomThrift
  ).enablePlugins(CrossPerProjectPlugin)<|MERGE_RESOLUTION|>--- conflicted
+++ resolved
@@ -19,11 +19,7 @@
 
 lazy val Versions = new {
   val logback = "1.2.1"
-<<<<<<< HEAD
-  val util = "0.28.3"
-=======
   val util = "0.30.1"
->>>>>>> cc07de12
   val json4s = "3.5.0"
   val datastax = "3.1.0"
   val scalatest = "3.0.0"
@@ -38,19 +34,11 @@
   val cassandraUnit = "3.0.0.1"
   val javaxServlet = "3.0.1"
   val typesafeConfig = "1.3.1"
-<<<<<<< HEAD
-  val scalamock = "3.4.2"
-  val joda = "2.9.4"
-  val paradise = "2.1.0"
-  val jodaConvert = "1.8.1"
-  val macroCompat = "1.1.1"
-=======
   val joda = "2.9.7"
   val jodaConvert = "1.8.1"
   val scalamock = "3.4.2"
   val macrocompat = "1.1.1"
   val macroParadise = "2.1.0"
->>>>>>> cc07de12
 
   val twitterUtil: String => String = {
     s => CrossVersion.partialVersion(s) match {
@@ -193,36 +181,21 @@
   ),
   crossScalaVersions := Seq("2.10.6", "2.11.8", "2.12.1"),
   libraryDependencies ++= Seq(
-<<<<<<< HEAD
-    "org.typelevel" %% "macro-compat" % Versions.macroCompat,
-    "org.scala-lang" % "scala-compiler" % scalaVersion.value % "provided",
-    compilerPlugin("org.scalamacros" % "paradise" % Versions.paradise cross CrossVersion.full),
-=======
     "org.typelevel" %% "macro-compat" % Versions.macrocompat,
     "org.scala-lang" % "scala-compiler" % scalaVersion.value % "provided",
     compilerPlugin("org.scalamacros" % "paradise" % Versions.macroParadise cross CrossVersion.full),
->>>>>>> cc07de12
     "com.outworkers"               %% "diesel-engine"                     % Versions.diesel,
     "com.chuusai"                  %% "shapeless"                         % Versions.shapeless,
     "joda-time"                    %  "joda-time"                         % Versions.joda,
     "org.joda"                     %  "joda-convert"                      % Versions.jodaConvert,
     "com.datastax.cassandra"       %  "cassandra-driver-core"             % Versions.datastax,
     "com.datastax.cassandra"       %  "cassandra-driver-extras"           % Versions.datastax,
-<<<<<<< HEAD
-    "org.json4s"                   %% "json4s-native"                     % Versions.json4s                 % Test,
-    "org.scalamock"                %% "scalamock-scalatest-support"       % Versions.scalamock              % Test,
-    "org.scalacheck"               %% "scalacheck"                        % Versions.scalacheck             % Test,
-    "com.outworkers"               %% "util-testing"                      % Versions.util                   % Test,
-    "com.storm-enroute"            %% "scalameter"                        % Versions.scalameter             % Test,
-    "ch.qos.logback"               % "logback-classic"                    % Versions.logback                % Test
-=======
     "org.json4s"                   %% "json4s-native"                     % Versions.json4s % Test,
     "org.scalamock"                %% "scalamock-scalatest-support"       % Versions.scalamock % Test,
     "org.scalacheck"               %% "scalacheck"                        % Versions.scalacheck % Test,
     "com.outworkers"               %% "util-testing"                      % Versions.util % Test,
     "com.storm-enroute"            %% "scalameter"                        % Versions.scalameter % Test,
     "ch.qos.logback"               % "logback-classic"                    % Versions.logback % Test
->>>>>>> cc07de12
   )
 ).dependsOn(
   phantomConnectors
