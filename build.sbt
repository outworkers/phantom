/*
 * Copyright 2013 - 2017 Outworkers Ltd.
 *
 * Licensed under the Apache License, Version 2.0 (the "License");
 * you may not use this file except in compliance with the License.
 * You may obtain a copy of the License at
 *
 *     http://www.apache.org/licenses/LICENSE-2.0
 *
 * Unless required by applicable law or agreed to in writing, software
 * distributed under the License is distributed on an "AS IS" BASIS,
 * WITHOUT WARRANTIES OR CONDITIONS OF ANY KIND, either express or implied.
 * See the License for the specific language governing permissions and
 * limitations under the License.
 */
import sbt.Keys._
import sbt._
import com.twitter.sbt._

lazy val Versions = new {
  val logback = "1.2.3"
  val util = "0.36.0"
  val json4s = "3.5.1"
  val datastax = "3.3.0"
  val scalatest = "3.0.1"
  val shapeless = "2.3.2"
  val thrift = "0.8.0"
  val finagle = "6.42.0"
  val scalameter = "0.8.2"
  val scalacheck = "1.13.5"
  val slf4j = "1.7.25"
  val reactivestreams = "1.0.0"
  val cassandraUnit = "3.1.3.2"
  val javaxServlet = "3.0.1"
  val monix = "2.3.0"
  val joda = "2.9.9"
  val jodaConvert = "1.8.1"
  val scalamock = "3.5.0"
  val macrocompat = "1.1.1"
  val macroParadise = "2.1.0"
  val circe = "0.8.0"

  val typesafeConfig: String = if (Publishing.isJdk8) {
    "1.3.1"
  } else {
    "1.2.0"
  }

  val twitterUtil: String => String = {
    s => CrossVersion.partialVersion(s) match {
      case Some((_, minor)) if minor >= 12 => "6.41.0"
      case _ => "6.34.0"
    }
  }

  val akka: String => String = {
    s => CrossVersion.partialVersion(s) match {
      case Some((_, minor)) if minor >= 11 && Publishing.isJdk8 => "2.4.14"
      case _ => "2.3.15"
    }
  }

  val lift: String => String = {
    s => CrossVersion.partialVersion(s) match {
      case Some((_, minor)) if minor >= 11 => "3.0"
      case _ => "3.0-M1"
    }
  }

  val scrooge: String => String = {
    s => CrossVersion.partialVersion(s) match {
      case Some((_, minor)) if minor >= 11 && Publishing.isJdk8 => "4.14.0"
      case Some((_, minor)) if minor >= 11 && !Publishing.isJdk8 => "4.7.0"
      case _ => "4.7.0"
    }
  }

  val play: String => String = {
    s => CrossVersion.partialVersion(s) match {
      case Some((_, minor)) if minor == 12 => "2.6.1"
      case Some((_, minor)) if minor == 11 => "2.5.8"
      case _ => "2.4.8"
    }
  }
}

val defaultConcurrency = 4

scalacOptions in ThisBuild ++= Seq(
  "-language:experimental.macros",
  "-language:postfixOps",
  "-language:implicitConversions",
  "-language:reflectiveCalls",
  "-language:higherKinds",
  "-language:existentials",
  "-Xlint",
  "-deprecation",
  "-feature",
  "-unchecked"
)

val sharedSettings: Seq[Def.Setting[_]] = Defaults.coreDefaultSettings ++ Seq(
  organization := "com.outworkers",
  scalaVersion := "2.12.1",
  crossScalaVersions := Seq("2.10.6", "2.11.8", "2.12.1"),
  credentials ++= Publishing.defaultCredentials,
  resolvers ++= Seq(
    "Twitter Repository" at "http://maven.twttr.com",
    Resolver.typesafeRepo("releases"),
    Resolver.sonatypeRepo("releases"),
    Resolver.jcenterRepo
  ),
  logLevel in ThisBuild := Level.Info,
  libraryDependencies ++= Seq(
    "ch.qos.logback" % "logback-classic" % Versions.logback % Test,
    "org.slf4j" % "log4j-over-slf4j" % Versions.slf4j
  ),
  fork in Test := true,
  javaOptions in Test ++= Seq(
    "-Xmx2G",
    "-Djava.net.preferIPv4Stack=true",
    "-Dio.netty.resourceLeakDetection"
  ),
  envVars := Map("SCALACTIC_FILL_FILE_PATHNAMES" -> "yes"),
  gitTagName in ThisBuild := s"version=${scalaVersion.value}",
  parallelExecution in ThisBuild := false
) ++ VersionManagement.newSettings ++
  GitProject.gitSettings ++
  Publishing.effectiveSettings

lazy val baseProjectList: Seq[ProjectReference] = Seq(
  phantomDsl,
  phantomExample,
  phantomConnectors,
  phantomFinagle,
  phantomStreams,
  phantomThrift,
<<<<<<< HEAD
  phantomMonix,
=======
  phantomSbtPlugin,
>>>>>>> 9d2693f1
  readme
)

lazy val fullProjectList = baseProjectList ++ Publishing.addOnCondition(Publishing.isJdk8, phantomJdk8)

lazy val phantom = (project in file("."))
  .settings(
    sharedSettings ++ Publishing.noPublishSettings
  ).settings(
    name := "phantom",
    moduleName := "phantom",
<<<<<<< HEAD
    pgpPassphrase := Publishing.pgpPass
  ).aggregate(
    fullProjectList: _*
  ).enablePlugins(CrossPerProjectPlugin)
=======
    pgpPassphrase := Publishing.pgpPass,
    commands += Command.command("testsWithCoverage") { state =>
      "coverage" ::
      "test" ::
      "coverageReport" ::
      "coverageAggregate" ::
      "coveralls" ::
      state
    }
  ).aggregate(
    fullProjectList: _*
  )
>>>>>>> 9d2693f1

lazy val readme = (project in file("readme"))
  .settings(sharedSettings ++ Publishing.noPublishSettings)
  .settings(
<<<<<<< HEAD
    crossScalaVersions := Seq("2.10.6", "2.11.8", "2.12.1"),
    tutSourceDirectory := sourceDirectory.value / "main" / "tut",
    tutTargetDirectory := baseDirectory.value / "docs"
=======
    tutSourceDirectory := sourceDirectory.value / "main" / "tut",
    tutTargetDirectory := phantom.base / "docs",
    libraryDependencies ++= Seq(
      "org.typelevel" %% "macro-compat" % Versions.macrocompat % "tut",
      "org.scala-lang" % "scala-compiler" % scalaVersion.value % "tut",
      compilerPlugin("org.scalamacros" % "paradise" % Versions.macroParadise cross CrossVersion.full),
      "com.outworkers" %% "util-samplers" % Versions.util % "tut",
      "io.circe" %% "circe-parser" % Versions.circe % "tut",
      "io.circe" %% "circe-generic" % Versions.circe % "tut",
      "org.scalatest" %% "scalatest" % Versions.scalatest % "tut"
    )
>>>>>>> 9d2693f1
  ).dependsOn(
    phantomDsl,
    phantomJdk8,
    phantomExample,
    phantomConnectors,
    phantomFinagle,
<<<<<<< HEAD
    phantomMonix,
    phantomStreams,
    phantomThrift
  ).enablePlugins(
    TutPlugin,
    CrossPerProjectPlugin
  )
=======
    phantomStreams,
    phantomThrift
  ).enablePlugins(TutPlugin)
>>>>>>> 9d2693f1

lazy val phantomDsl = (project in file("phantom-dsl"))
  .settings(sharedSettings: _*)
  .settings(
    name := "phantom-dsl",
    moduleName := "phantom-dsl",
    concurrentRestrictions in Test := Seq(
      Tags.limit(Tags.ForkedTestGroup, defaultConcurrency)
    ),
    libraryDependencies ++= Seq(
      "org.typelevel" %% "macro-compat" % Versions.macrocompat,
      "org.scala-lang" % "scala-compiler" % scalaVersion.value % "provided",
      compilerPlugin("org.scalamacros" % "paradise" % Versions.macroParadise cross CrossVersion.full),
      "com.chuusai"                  %% "shapeless"                         % Versions.shapeless,
      "joda-time"                    %  "joda-time"                         % Versions.joda,
      "org.joda"                     %  "joda-convert"                      % Versions.jodaConvert,
      "com.datastax.cassandra"       %  "cassandra-driver-core"             % Versions.datastax,
      "org.json4s"                   %% "json4s-native"                     % Versions.json4s % Test,
      "io.circe"                     %% "circe-parser"                      % Versions.circe % Test,
      "io.circe"                     %% "circe-generic"                     % Versions.circe % Test,
      "org.scalamock"                %% "scalamock-scalatest-support"       % Versions.scalamock % Test,
      "org.scalacheck"               %% "scalacheck"                        % Versions.scalacheck % Test,
      "com.outworkers"               %% "util-samplers"                     % Versions.util % Test,
      "com.storm-enroute"            %% "scalameter"                        % Versions.scalameter % Test,
      "ch.qos.logback"               % "logback-classic"                    % Versions.logback % Test
    )
  ).dependsOn(
    phantomConnectors
  )

lazy val phantomJdk8 = (project in file("phantom-jdk8"))
  .settings(
    name := "phantom-jdk8",
    moduleName := "phantom-jdk8",
    testOptions in Test += Tests.Argument("-oF"),
    concurrentRestrictions in Test := Seq(
      Tags.limit(Tags.ForkedTestGroup, defaultConcurrency)
    ),
    libraryDependencies ++= Seq(
      compilerPlugin("org.scalamacros" % "paradise" % Versions.macroParadise cross CrossVersion.full)
    )
  ).settings(
    sharedSettings: _*
  ).dependsOn(
    phantomDsl % "compile->compile;test->test"
<<<<<<< HEAD
  ).enablePlugins(CrossPerProjectPlugin).enablePlugins(TutPlugin)
=======
  )
>>>>>>> 9d2693f1

lazy val phantomConnectors = (project in file("phantom-connectors"))
  .settings(
    sharedSettings: _*
  ).settings(
    name := "phantom-connectors",
    libraryDependencies ++= Seq(
      "com.datastax.cassandra"       %  "cassandra-driver-core"             % Versions.datastax,
      "com.outworkers"               %% "util-testing"                      % Versions.util % Test
    )
  )

lazy val phantomFinagle = (project in file("phantom-finagle"))
  .settings(sharedSettings: _*)
  .settings(
    name := "phantom-finagle",
    moduleName := "phantom-finagle",
    testFrameworks in Test ++= Seq(new TestFramework("org.scalameter.ScalaMeterFramework")),
    libraryDependencies ++= Seq(
      compilerPlugin("org.scalamacros" % "paradise" % Versions.macroParadise cross CrossVersion.full),
      "com.twitter"                  %% "util-core"                         % Versions.twitterUtil(scalaVersion.value),
      "com.outworkers"               %% "util-testing"                      % Versions.util % Test,
      "com.outworkers"               %% "util-testing-twitter"              % Versions.util % Test,
      "com.storm-enroute"            %% "scalameter"                        % Versions.scalameter % Test
    )
  ).dependsOn(
    phantomDsl % "compile->compile;test->test"
  )

lazy val phantomThrift = (project in file("phantom-thrift"))
  .settings(
    name := "phantom-thrift",
    moduleName := "phantom-thrift",
    addCompilerPlugin("org.scalamacros" % "paradise" % Versions.macroParadise cross CrossVersion.full),
    libraryDependencies ++= Seq(
      "org.typelevel" %% "macro-compat" % Versions.macrocompat,
      "org.scala-lang" % "scala-compiler" % scalaVersion.value % "provided",
      "org.apache.thrift"            % "libthrift"                          % Versions.thrift,
      "com.twitter"                  %% "scrooge-core"                      % Versions.scrooge(scalaVersion.value),
      "com.twitter"                  %% "scrooge-serializer"                % Versions.scrooge(scalaVersion.value),
      "com.outworkers"               %% "util-testing"                      % Versions.util % Test,
      "com.outworkers"               %% "util-testing-twitter"              % Versions.util % Test
    ),
    coverageExcludedPackages := "com.outworkers.phantom.thrift.models.*"
  ).settings(
    sharedSettings: _*
  ).dependsOn(
    phantomDsl % "compile->compile;test->test;",
    phantomFinagle
  )

lazy val phantomSbtPlugin = (project in file("phantom-sbt"))
  .settings(
    sharedSettings: _*
  ).settings(
    name := "phantom-sbt",
    moduleName := "phantom-sbt",
    publishMavenStyle := false,
    sbtPlugin := true,
    publishArtifact := !Publishing.publishingToMaven && { scalaVersion.value.startsWith("2.10") },
    libraryDependencies ++= Seq(
      "org.cassandraunit" % "cassandra-unit"  % Versions.cassandraUnit excludeAll (
        ExclusionRule("org.slf4j", "slf4j-log4j12"),
        ExclusionRule("org.slf4j", "slf4j-jdk14")
      )
    )
  )

lazy val phantomStreams = (project in file("phantom-streams"))
  .settings(
    name := "phantom-streams",
    moduleName := "phantom-streams",
    testFrameworks in Test ++= Seq(new TestFramework("org.scalameter.ScalaMeterFramework")),
    libraryDependencies ++= Seq(
      compilerPlugin("org.scalamacros" % "paradise" % Versions.macroParadise cross CrossVersion.full),
      "com.typesafe" % "config" % Versions.typesafeConfig force(),
      "com.typesafe.play"   %% "play-iteratees" % Versions.play(scalaVersion.value) exclude ("com.typesafe", "config"),
      "org.reactivestreams" % "reactive-streams"            % Versions.reactivestreams,
      "com.typesafe.akka"   %% s"akka-actor"                % Versions.akka(scalaVersion.value) exclude ("com.typesafe", "config"),
      "com.outworkers"      %% "util-testing"               % Versions.util            % Test,
      "org.reactivestreams" % "reactive-streams-tck"        % Versions.reactivestreams % Test,
      "com.storm-enroute"   %% "scalameter"                 % Versions.scalameter      % Test
    )
  ).settings(
    sharedSettings: _*
  ).dependsOn(
    phantomDsl % "compile->compile;test->test"
  )

lazy val phantomExample = (project in file("phantom-example"))
  .settings(
    name := "phantom-example",
    moduleName := "phantom-example",
    libraryDependencies ++= Seq(
      compilerPlugin("org.scalamacros" % "paradise" % Versions.macroParadise cross CrossVersion.full),
      "org.json4s"                   %% "json4s-native"                     % Versions.json4s % Test,
      "com.outworkers"               %% "util-samplers"                      % Versions.util % Test
    ),
    coverageExcludedPackages := "com.outworkers.phantom.example.basics.thrift.*"
  ).settings(
    sharedSettings: _*
  ).dependsOn(
    phantomDsl % "test->test;compile->compile;",
    phantomThrift
<<<<<<< HEAD
  ).enablePlugins(CrossPerProjectPlugin)

lazy val phantomMonix = (project in file("phantom-monix"))
  .settings(
    name := "phantom-monix",
    crossScalaVersions := Seq("2.10.6", "2.11.8", "2.12.1"),
    moduleName := "phantom-monix",
    libraryDependencies ++= Seq(
      compilerPlugin("org.scalamacros" % "paradise" % Versions.macroParadise cross CrossVersion.full),
      "io.monix" %% "monix" % Versions.monix
    )
  ).settings(
    sharedSettings: _*
  ).dependsOn(
    phantomDsl % "test->test;compile->compile;"
  ).enablePlugins(CrossPerProjectPlugin)
=======
  )
>>>>>>> 9d2693f1
<|MERGE_RESOLUTION|>--- conflicted
+++ resolved
@@ -135,11 +135,7 @@
   phantomFinagle,
   phantomStreams,
   phantomThrift,
-<<<<<<< HEAD
-  phantomMonix,
-=======
   phantomSbtPlugin,
->>>>>>> 9d2693f1
   readme
 )
 
@@ -151,12 +147,6 @@
   ).settings(
     name := "phantom",
     moduleName := "phantom",
-<<<<<<< HEAD
-    pgpPassphrase := Publishing.pgpPass
-  ).aggregate(
-    fullProjectList: _*
-  ).enablePlugins(CrossPerProjectPlugin)
-=======
     pgpPassphrase := Publishing.pgpPass,
     commands += Command.command("testsWithCoverage") { state =>
       "coverage" ::
@@ -169,16 +159,10 @@
   ).aggregate(
     fullProjectList: _*
   )
->>>>>>> 9d2693f1
 
 lazy val readme = (project in file("readme"))
   .settings(sharedSettings ++ Publishing.noPublishSettings)
   .settings(
-<<<<<<< HEAD
-    crossScalaVersions := Seq("2.10.6", "2.11.8", "2.12.1"),
-    tutSourceDirectory := sourceDirectory.value / "main" / "tut",
-    tutTargetDirectory := baseDirectory.value / "docs"
-=======
     tutSourceDirectory := sourceDirectory.value / "main" / "tut",
     tutTargetDirectory := phantom.base / "docs",
     libraryDependencies ++= Seq(
@@ -190,26 +174,15 @@
       "io.circe" %% "circe-generic" % Versions.circe % "tut",
       "org.scalatest" %% "scalatest" % Versions.scalatest % "tut"
     )
->>>>>>> 9d2693f1
   ).dependsOn(
     phantomDsl,
     phantomJdk8,
     phantomExample,
     phantomConnectors,
     phantomFinagle,
-<<<<<<< HEAD
-    phantomMonix,
-    phantomStreams,
-    phantomThrift
-  ).enablePlugins(
-    TutPlugin,
-    CrossPerProjectPlugin
-  )
-=======
     phantomStreams,
     phantomThrift
   ).enablePlugins(TutPlugin)
->>>>>>> 9d2693f1
 
 lazy val phantomDsl = (project in file("phantom-dsl"))
   .settings(sharedSettings: _*)
@@ -255,11 +228,7 @@
     sharedSettings: _*
   ).dependsOn(
     phantomDsl % "compile->compile;test->test"
-<<<<<<< HEAD
-  ).enablePlugins(CrossPerProjectPlugin).enablePlugins(TutPlugin)
-=======
-  )
->>>>>>> 9d2693f1
+  )
 
 lazy val phantomConnectors = (project in file("phantom-connectors"))
   .settings(
@@ -364,8 +333,7 @@
   ).dependsOn(
     phantomDsl % "test->test;compile->compile;",
     phantomThrift
-<<<<<<< HEAD
-  ).enablePlugins(CrossPerProjectPlugin)
+  )
 
 lazy val phantomMonix = (project in file("phantom-monix"))
   .settings(
@@ -380,7 +348,4 @@
     sharedSettings: _*
   ).dependsOn(
     phantomDsl % "test->test;compile->compile;"
-  ).enablePlugins(CrossPerProjectPlugin)
-=======
-  )
->>>>>>> 9d2693f1
+  ).enablePlugins(CrossPerProjectPlugin)