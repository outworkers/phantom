/*
 * Copyright 2013 - 2017 Outworkers Ltd.
 *
 * Licensed under the Apache License, Version 2.0 (the "License");
 * you may not use this file except in compliance with the License.
 * You may obtain a copy of the License at
 *
 *     http://www.apache.org/licenses/LICENSE-2.0
 *
 * Unless required by applicable law or agreed to in writing, software
 * distributed under the License is distributed on an "AS IS" BASIS,
 * WITHOUT WARRANTIES OR CONDITIONS OF ANY KIND, either express or implied.
 * See the License for the specific language governing permissions and
 * limitations under the License.
 */
import sbt.Keys._
import sbt._
import com.twitter.sbt._

lazy val Versions = new {
  val logback = "1.2.3"
  val util = "0.36.0"
  val json4s = "3.5.1"
  val datastax = "3.3.0"
  val scalatest = "3.0.1"
  val shapeless = "2.3.2"
  val thrift = "0.8.0"
  val finagle = "6.42.0"
  val scalameter = "0.8.2"
  val scalacheck = "1.13.5"
  val slf4j = "1.7.25"
  val reactivestreams = "1.0.0"
  val cassandraUnit = "3.1.3.2"
  val javaxServlet = "3.0.1"
  val monix = "2.3.0"
  val joda = "2.9.9"
  val jodaConvert = "1.8.1"
  val scalamock = "3.5.0"
  val macrocompat = "1.1.1"
  val macroParadise = "2.1.0"
  val circe = "0.8.0"

  val typesafeConfig: String = if (Publishing.isJdk8) {
    "1.3.1"
  } else {
    "1.2.0"
  }

  val twitterUtil: String => String = {
    s => CrossVersion.partialVersion(s) match {
      case Some((_, minor)) if minor >= 12 => "6.41.0"
      case _ => "6.34.0"
    }
  }

  val akka: String => String = {
    s => CrossVersion.partialVersion(s) match {
      case Some((_, minor)) if minor >= 11 && Publishing.isJdk8 => "2.4.14"
      case _ => "2.3.15"
    }
  }

  val lift: String => String = {
    s => CrossVersion.partialVersion(s) match {
      case Some((_, minor)) if minor >= 11 => "3.0"
      case _ => "3.0-M1"
    }
  }

  val scrooge: String => String = {
    s => CrossVersion.partialVersion(s) match {
      case Some((_, minor)) if minor >= 11 && Publishing.isJdk8 => "4.14.0"
      case Some((_, minor)) if minor >= 11 && !Publishing.isJdk8 => "4.7.0"
      case _ => "4.7.0"
    }
  }

  val play: String => String = {
    s => CrossVersion.partialVersion(s) match {
      case Some((_, minor)) if minor == 12 => "2.6.1"
      case Some((_, minor)) if minor == 11 => "2.5.8"
      case _ => "2.4.8"
    }
  }
}

val defaultConcurrency = 4

scalacOptions in ThisBuild ++= Seq(
  "-language:experimental.macros",
  "-language:postfixOps",
  "-language:implicitConversions",
  "-language:reflectiveCalls",
  "-language:higherKinds",
  "-language:existentials",
  "-Xlint",
  "-deprecation",
  "-feature",
  "-unchecked"
)

val sharedSettings: Seq[Def.Setting[_]] = Defaults.coreDefaultSettings ++ Seq(
  organization := "com.outworkers",
  scalaVersion := "2.12.1",
  crossScalaVersions := Seq("2.10.6", "2.11.11", "2.12.2"),
  credentials ++= Publishing.defaultCredentials,
  resolvers ++= Seq(
    "Twitter Repository" at "http://maven.twttr.com",
    Resolver.typesafeRepo("releases"),
    Resolver.sonatypeRepo("releases"),
    Resolver.jcenterRepo
  ),
  logLevel in ThisBuild := Level.Info,
  libraryDependencies ++= Seq(
    "ch.qos.logback" % "logback-classic" % Versions.logback % Test,
    "org.slf4j" % "log4j-over-slf4j" % Versions.slf4j
  ),
  fork in Test := true,
  javaOptions in Test ++= Seq(
    "-Xmx2G",
    "-Djava.net.preferIPv4Stack=true",
    "-Dio.netty.resourceLeakDetection"
  ),
  envVars := Map("SCALACTIC_FILL_FILE_PATHNAMES" -> "yes"),
  gitTagName in ThisBuild := s"version=${scalaVersion.value}",
  parallelExecution in ThisBuild := false
) ++ VersionManagement.newSettings ++
  GitProject.gitSettings ++
  Publishing.effectiveSettings

lazy val baseProjectList: Seq[ProjectReference] = Seq(
  phantomDsl,
  phantomExample,
  phantomConnectors,
  phantomFinagle,
  phantomStreams,
  phantomThrift,
  phantomSbtPlugin,
  readme
)

lazy val fullProjectList = baseProjectList ++ Publishing.addOnCondition(Publishing.isJdk8, phantomJdk8)

lazy val phantom = (project in file("."))
  .settings(
    sharedSettings ++ Publishing.noPublishSettings
  ).settings(
    name := "phantom",
    moduleName := "phantom",
    pgpPassphrase := Publishing.pgpPass,
    commands += Command.command("testsWithCoverage") { state =>
      "coverage" ::
      "test" ::
      "coverageReport" ::
      "coverageAggregate" ::
      "coveralls" ::
      state
    }
  ).aggregate(
    fullProjectList: _*
  )

lazy val readme = (project in file("readme"))
  .settings(sharedSettings ++ Publishing.noPublishSettings)
  .settings(
    tutSourceDirectory := sourceDirectory.value / "main" / "tut",
    tutTargetDirectory := phantom.base / "docs",
    libraryDependencies ++= Seq(
      "org.typelevel" %% "macro-compat" % Versions.macrocompat % "tut",
      "org.scala-lang" % "scala-compiler" % scalaVersion.value % "tut",
      compilerPlugin("org.scalamacros" % "paradise" % Versions.macroParadise cross CrossVersion.full),
      "com.outworkers" %% "util-samplers" % Versions.util % "tut",
      "io.circe" %% "circe-parser" % Versions.circe % "tut",
      "io.circe" %% "circe-generic" % Versions.circe % "tut",
      "org.scalatest" %% "scalatest" % Versions.scalatest % "tut"
    )
  ).dependsOn(
    phantomDsl,
    phantomJdk8,
    phantomExample,
    phantomConnectors,
    phantomFinagle,
    phantomStreams,
    phantomThrift
  ).enablePlugins(TutPlugin, CrossPerProjectPlugin)

lazy val phantomEngine = (project in file("phantom-engine"))
  .settings(sharedSettings: _*)
  .settings(
    name := "phantom-engine",
    moduleName := "phantom-engine",
    concurrentRestrictions in Test := Seq(
      Tags.limit(Tags.ForkedTestGroup, defaultConcurrency)
    ),
    libraryDependencies ++= Seq(
      "org.typelevel" %% "macro-compat" % Versions.macrocompat,
      "org.scala-lang" % "scala-compiler" % scalaVersion.value % "provided",
      compilerPlugin("org.scalamacros" % "paradise" % Versions.macroParadise cross CrossVersion.full),
      "org.typelevel"                %% "cats"                              % "0.9.0",
      "com.chuusai"                  %% "shapeless"                         % Versions.shapeless,
      "joda-time"                    %  "joda-time"                         % Versions.joda,
      "org.joda"                     %  "joda-convert"                      % Versions.jodaConvert,
      "com.datastax.cassandra"       %  "cassandra-driver-core"             % Versions.datastax,
      "org.json4s"                   %% "json4s-native"                     % Versions.json4s % Test,
      "io.circe"                     %% "circe-parser"                      % Versions.circe % Test,
      "io.circe"                     %% "circe-generic"                     % Versions.circe % Test,
      "org.scalamock"                %% "scalamock-scalatest-support"       % Versions.scalamock % Test,
      "org.scalacheck"               %% "scalacheck"                        % Versions.scalacheck % Test,
      "com.outworkers"               %% "util-samplers"                     % Versions.util % Test,
      "com.storm-enroute"            %% "scalameter"                        % Versions.scalameter % Test,
      "ch.qos.logback"               % "logback-classic"                    % Versions.logback % Test
    )
  ).dependsOn(
  phantomConnectors
)

lazy val phantomDsl = (project in file("phantom-dsl"))
  .settings(sharedSettings: _*)
  .settings(
    name := "phantom-dsl",
    moduleName := "phantom-dsl",
    concurrentRestrictions in Test := Seq(
      Tags.limit(Tags.ForkedTestGroup, defaultConcurrency)
    ),
    libraryDependencies ++= Seq(
      "org.typelevel" %% "macro-compat" % Versions.macrocompat,
      "org.scala-lang" % "scala-compiler" % scalaVersion.value % "provided",
      compilerPlugin("org.scalamacros" % "paradise" % Versions.macroParadise cross CrossVersion.full),
      "org.typelevel"                %% "cats"                              % "0.9.0",
      "com.chuusai"                  %% "shapeless"                         % Versions.shapeless,
      "joda-time"                    %  "joda-time"                         % Versions.joda,
      "org.joda"                     %  "joda-convert"                      % Versions.jodaConvert,
      "com.datastax.cassandra"       %  "cassandra-driver-core"             % Versions.datastax,
      "org.json4s"                   %% "json4s-native"                     % Versions.json4s % Test,
      "io.circe"                     %% "circe-parser"                      % Versions.circe % Test,
      "io.circe"                     %% "circe-generic"                     % Versions.circe % Test,
      "org.scalamock"                %% "scalamock-scalatest-support"       % Versions.scalamock % Test,
      "org.scalacheck"               %% "scalacheck"                        % Versions.scalacheck % Test,
      "com.outworkers"               %% "util-samplers"                     % Versions.util % Test,
      "com.storm-enroute"            %% "scalameter"                        % Versions.scalameter % Test,
      "ch.qos.logback"               % "logback-classic"                    % Versions.logback % Test
    )
  ).dependsOn(
<<<<<<< HEAD
    phantomEngine
=======
    phantomConnectors
  ).enablePlugins(
    CrossPerProjectPlugin
>>>>>>> 5f71a6f7
  )

lazy val phantomJdk8 = (project in file("phantom-jdk8"))
  .settings(
    name := "phantom-jdk8",
    moduleName := "phantom-jdk8",
    testOptions in Test += Tests.Argument("-oF"),
    concurrentRestrictions in Test := Seq(
      Tags.limit(Tags.ForkedTestGroup, defaultConcurrency)
    ),
    libraryDependencies ++= Seq(
      compilerPlugin("org.scalamacros" % "paradise" % Versions.macroParadise cross CrossVersion.full)
    )
  ).settings(
    sharedSettings: _*
  ).dependsOn(
    phantomDsl % "compile->compile;test->test"
  ).enablePlugins(
    CrossPerProjectPlugin
  )

lazy val phantomConnectors = (project in file("phantom-connectors"))
  .settings(
    sharedSettings: _*
  ).settings(
    name := "phantom-connectors",
    libraryDependencies ++= Seq(
      "com.datastax.cassandra"       %  "cassandra-driver-core"             % Versions.datastax,
      "com.outworkers"               %% "util-testing"                      % Versions.util % Test
    )
  ).enablePlugins(
   CrossPerProjectPlugin
  )

lazy val phantomFinagle = (project in file("phantom-finagle"))
  .settings(sharedSettings: _*)
  .settings(
    name := "phantom-finagle",
    moduleName := "phantom-finagle",
    testFrameworks in Test ++= Seq(new TestFramework("org.scalameter.ScalaMeterFramework")),
    libraryDependencies ++= Seq(
      compilerPlugin("org.scalamacros" % "paradise" % Versions.macroParadise cross CrossVersion.full),
      "com.twitter"                  %% "util-core"                         % Versions.twitterUtil(scalaVersion.value),
      "com.outworkers"               %% "util-testing"                      % Versions.util % Test,
      "com.outworkers"               %% "util-testing-twitter"              % Versions.util % Test,
      "com.storm-enroute"            %% "scalameter"                        % Versions.scalameter % Test
    )
  ).dependsOn(
    phantomDsl % "compile->compile;test->test"
  ).enablePlugins(
   CrossPerProjectPlugin
  )

lazy val phantomThrift = (project in file("phantom-thrift"))
  .settings(
    name := "phantom-thrift",
    moduleName := "phantom-thrift",
    addCompilerPlugin("org.scalamacros" % "paradise" % Versions.macroParadise cross CrossVersion.full),
    libraryDependencies ++= Seq(
      "org.typelevel" %% "macro-compat" % Versions.macrocompat,
      "org.scala-lang" % "scala-compiler" % scalaVersion.value % "provided",
      "org.apache.thrift"            % "libthrift"                          % Versions.thrift,
      "com.twitter"                  %% "scrooge-core"                      % Versions.scrooge(scalaVersion.value),
      "com.twitter"                  %% "scrooge-serializer"                % Versions.scrooge(scalaVersion.value),
      "com.outworkers"               %% "util-testing"                      % Versions.util % Test,
      "com.outworkers"               %% "util-testing-twitter"              % Versions.util % Test
    ),
    coverageExcludedPackages := "com.outworkers.phantom.thrift.models.*"
  ).settings(
    sharedSettings: _*
  ).dependsOn(
    phantomDsl % "compile->compile;test->test;",
    phantomFinagle
  ).enablePlugins(
    CrossPerProjectPlugin
  )

lazy val phantomSbtPlugin = (project in file("phantom-sbt"))
  .settings(
    sharedSettings: _*
  ).settings(
    name := "phantom-sbt",
    moduleName := "phantom-sbt",
    crossScalaVersions := Seq("2.10.6"),
    publishMavenStyle := false,
    sbtPlugin := true,
    publishArtifact := !Publishing.publishingToMaven && { scalaVersion.value.startsWith("2.10") },
    libraryDependencies ++= Seq(
      "org.cassandraunit" % "cassandra-unit"  % Versions.cassandraUnit excludeAll (
        ExclusionRule("org.slf4j", "slf4j-log4j12"),
        ExclusionRule("org.slf4j", "slf4j-jdk14")
      )
    )
  ).enablePlugins(
    CrossPerProjectPlugin
  )

lazy val phantomStreams = (project in file("phantom-streams"))
  .settings(
    name := "phantom-streams",
    moduleName := "phantom-streams",
    testFrameworks in Test ++= Seq(new TestFramework("org.scalameter.ScalaMeterFramework")),
    libraryDependencies ++= Seq(
      compilerPlugin("org.scalamacros" % "paradise" % Versions.macroParadise cross CrossVersion.full),
      "com.typesafe" % "config" % Versions.typesafeConfig force(),
      "com.typesafe.play"   %% "play-iteratees" % Versions.play(scalaVersion.value) exclude ("com.typesafe", "config"),
      "org.reactivestreams" % "reactive-streams"            % Versions.reactivestreams,
      "com.typesafe.akka"   %% s"akka-actor"                % Versions.akka(scalaVersion.value) exclude ("com.typesafe", "config"),
      "com.outworkers"      %% "util-testing"               % Versions.util            % Test,
      "org.reactivestreams" % "reactive-streams-tck"        % Versions.reactivestreams % Test,
      "com.storm-enroute"   %% "scalameter"                 % Versions.scalameter      % Test
    )
  ).settings(
    sharedSettings: _*
  ).dependsOn(
    phantomDsl % "compile->compile;test->test"
  ).enablePlugins(
    CrossPerProjectPlugin
  )

lazy val phantomExample = (project in file("phantom-example"))
  .settings(
    name := "phantom-example",
    moduleName := "phantom-example",
    libraryDependencies ++= Seq(
      compilerPlugin("org.scalamacros" % "paradise" % Versions.macroParadise cross CrossVersion.full),
      "org.json4s"                   %% "json4s-native"                     % Versions.json4s % Test,
      "com.outworkers"               %% "util-samplers"                      % Versions.util % Test
    ),
    coverageExcludedPackages := "com.outworkers.phantom.example.basics.thrift.*"
  ).settings(
    sharedSettings: _*
  ).dependsOn(
    phantomDsl % "test->test;compile->compile;",
    phantomThrift
<<<<<<< HEAD
  )

lazy val phantomMonix = (project in file("phantom-monix"))
  .settings(
    name := "phantom-monix",
    crossScalaVersions := Seq("2.10.6", "2.11.8", "2.12.1"),
    moduleName := "phantom-monix",
    libraryDependencies ++= Seq(
      compilerPlugin("org.scalamacros" % "paradise" % Versions.macroParadise cross CrossVersion.full),
      "io.monix" %% "monix" % Versions.monix
    )
  ).settings(
    sharedSettings: _*
  ).dependsOn(
    phantomDsl % "test->test;compile->compile;"
=======
  ).enablePlugins(
    CrossPerProjectPlugin
>>>>>>> 5f71a6f7
  )<|MERGE_RESOLUTION|>--- conflicted
+++ resolved
@@ -102,7 +102,7 @@
 val sharedSettings: Seq[Def.Setting[_]] = Defaults.coreDefaultSettings ++ Seq(
   organization := "com.outworkers",
   scalaVersion := "2.12.1",
-  crossScalaVersions := Seq("2.10.6", "2.11.11", "2.12.2"),
+  crossScalaVersions := Seq("2.10.6", "2.11.8", "2.12.1"),
   credentials ++= Publishing.defaultCredentials,
   resolvers ++= Seq(
     "Twitter Repository" at "http://maven.twttr.com",
@@ -241,13 +241,9 @@
       "ch.qos.logback"               % "logback-classic"                    % Versions.logback % Test
     )
   ).dependsOn(
-<<<<<<< HEAD
     phantomEngine
-=======
-    phantomConnectors
-  ).enablePlugins(
-    CrossPerProjectPlugin
->>>>>>> 5f71a6f7
+  ).enablePlugins(
+    CrossPerProjectPlugin
   )
 
 lazy val phantomJdk8 = (project in file("phantom-jdk8"))
@@ -383,7 +379,8 @@
   ).dependsOn(
     phantomDsl % "test->test;compile->compile;",
     phantomThrift
-<<<<<<< HEAD
+  ).enablePlugins(
+    CrossPerProjectPlugin
   )
 
 lazy val phantomMonix = (project in file("phantom-monix"))
@@ -399,8 +396,4 @@
     sharedSettings: _*
   ).dependsOn(
     phantomDsl % "test->test;compile->compile;"
-=======
-  ).enablePlugins(
-    CrossPerProjectPlugin
->>>>>>> 5f71a6f7
   )