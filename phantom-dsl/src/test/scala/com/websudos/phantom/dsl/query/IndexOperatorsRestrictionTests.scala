--- conflicted
+++ resolved
@@ -15,62 +15,6 @@
  */
 package com.websudos.phantom.dsl.query
 
-<<<<<<< HEAD
-import org.scalatest.{ FlatSpec, Matchers, ParallelTestExecution }
-import com.websudos.phantom.Implicits._
-import com.websudos.phantom.tables.Primitives
-import com.websudos.util.testing._
-
-class IndexOperatorsRestrictionTests extends FlatSpec with Matchers {
-
-  val s = gen[String]
-  val p = Primitives
-
-  it should "allow using the eqs operator on index columns" in {
-    "Primitives.select.where(_.pkey eqs gen[String])" should compile
-  }
-
-  it should "not allow using the eqs operator on non index columns" in {
-    "Primitives.select.where(_.long eqs 5L)" shouldNot compile
-  }
-
-  it should "allow using the lt operator on index columns" in {
-    "Primitives.select.where(_.pkey lt gen[String])" should compile
-  }
-
-  it should "not allow using the lt operator on non index columns" in {
-    "Primitives.select.where(_.long lt 5L)" shouldNot compile
-  }
-
-  it should "allow using the lte operator on index columns" in {
-    "Primitives.select.where(_.pkey lte gen[String])" should compile
-  }
-
-  it should "not allow using the lte operator on non index columns" in {
-    "Primitives.select.where(_.long lte 5L)" shouldNot compile
-  }
-
-  it should "allow using the gt operator on index columns" in {
-    "Primitives.select.where(_.pkey gt gen[String])" should compile
-  }
-
-  it should "not allow using the gt operator on non index columns" in {
-    "Primitives.select.where(_.long gt 5L)" shouldNot compile
-  }
-
-  it should "allow using the gte operator on index columns" in {
-    "Primitives.select.where(_.pkey gte gen[String])" should compile
-  }
-
-  it should "not allow using the gte operator on non index columns" in {
-    "Primitives.select.where(_.long gte 5L)" shouldNot compile
-  }
-
-  it should "allow using the in operator on index columns" in {
-    "Primitives.select.where(_.pkey in List(gen[String], gen[String]))" should compile
-  }
-
-=======
 import org.scalatest.{FlatSpec, Matchers}
 import com.websudos.util.testing._
 
@@ -122,7 +66,6 @@
     "Primitives.select.where(_.pkey in List(gen[String], gen[String]))" should compile
   }
 
->>>>>>> 0e403dbb
   it should "not allow using the in operator on non index columns" in {
     "Primitives.select.where(_.long in List(5L, 6L))" shouldNot compile
   }
