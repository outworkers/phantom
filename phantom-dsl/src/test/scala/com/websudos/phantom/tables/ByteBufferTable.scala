--- conflicted
+++ resolved
@@ -5,12 +5,7 @@
 
 import com.websudos.phantom.builder.query.InsertQuery
 import com.websudos.phantom.dsl._
-<<<<<<< HEAD
-import com.websudos.phantom.testkit.suites.PhantomCassandraConnector
 import com.websudos.phantom.util.ByteString
-=======
->>>>>>> 41ed7731
-
 import scala.concurrent.Future
 
 case class BufferRecord(id: UUID, buffer: ByteBuffer, stringBuffer: ByteString)
@@ -33,14 +28,8 @@
 
 abstract class ConcreteByteBufferTable extends ByteBufferTable with RootConnector {
 
-<<<<<<< HEAD
-  def store(record: BufferRecord): InsertQuery.Default[ByteBufferTable, BufferRecord] = {
-    insert
-      .value(_.id, record.id)
-=======
   def store(record: BufferRecord): InsertQuery.Default[ConcreteByteBufferTable, BufferRecord] = {
     insert.value(_.id, record.id)
->>>>>>> 41ed7731
       .value(_.buffer, record.buffer)
       .value(_.stringBuffer, record.stringBuffer)
   }
