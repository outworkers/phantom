--- conflicted
+++ resolved
@@ -53,12 +53,11 @@
   }
 }
 
-<<<<<<< HEAD
-object Articles extends Articles with PhantomCassandraConnector {
+abstract class ConcreteArticles extends Articles with RootConnector {
+  override def tableName = "articles"
 
-  def store(article: Article): InsertQuery.Default[Articles, Article] = {
-    insert
-      .value(_.id, article.id)
+  def store(article: Article): InsertQuery.Default[ConcreteArticles, Article] = {
+    insert.value(_.id, article.id)
       .value(_.name, article.name)
       .value(_.orderId, article.order_id)
   }
@@ -90,13 +89,6 @@
       .value(_.author_id, author)
       .value(_.category, category)
       .value(_.id, article.id)
-=======
-abstract class ConcreteArticles extends Articles with RootConnector {
-  override def tableName = "articles"
-
-  def store(article: Article): InsertQuery.Default[ConcreteArticles, Article] = {
-    insert.value(_.id, article.id)
->>>>>>> 41ed7731
       .value(_.name, article.name)
       .value(_.orderId, article.order_id)
   }
