/*
 * Copyright 2013-2015 Websudos, Limited.
 *
 * All rights reserved.
 *
 * Redistribution and use in source and binary forms, with or without
 * modification, are permitted provided that the following conditions are met:
 *
 * - Redistributions of source code must retain the above copyright notice,
 * this list of conditions and the following disclaimer.
 *
 * - Redistributions in binary form must reproduce the above copyright
 * notice, this list of conditions and the following disclaimer in the
 * documentation and/or other materials provided with the distribution.
 *
 * - Explicit consent must be obtained from the copyright owner, Outworkers Limited before any redistribution is made.
 *
 * THIS SOFTWARE IS PROVIDED BY THE COPYRIGHT HOLDERS AND CONTRIBUTORS "AS IS"
 * AND ANY EXPRESS OR IMPLIED WARRANTIES, INCLUDING, BUT NOT LIMITED TO, THE
 * IMPLIED WARRANTIES OF MERCHANTABILITY AND FITNESS FOR A PARTICULAR PURPOSE
 * ARE DISCLAIMED. IN NO EVENT SHALL THE COPYRIGHT HOLDER OR CONTRIBUTORS BE
 * LIABLE FOR ANY DIRECT, INDIRECT, INCIDENTAL, SPECIAL, EXEMPLARY, OR
 * CONSEQUENTIAL DAMAGES (INCLUDING, BUT NOT LIMITED TO, PROCUREMENT OF
 * SUBSTITUTE GOODS OR SERVICES; LOSS OF USE, DATA, OR PROFITS; OR BUSINESS
 * INTERRUPTION) HOWEVER CAUSED AND ON ANY THEORY OF LIABILITY, WHETHER IN
 * CONTRACT, STRICT LIABILITY, OR TORT (INCLUDING NEGLIGENCE OR OTHERWISE)
 * ARISING IN ANY WAY OUT OF THE USE OF THIS SOFTWARE, EVEN IF ADVISED OF THE
 * POSSIBILITY OF SUCH DAMAGE.
 */
package com.websudos.phantom.builder.query.db.specialized

import com.datastax.driver.core.utils.UUIDs
import com.websudos.phantom.PhantomSuite
import com.websudos.phantom.dsl._
import com.websudos.phantom.tables._

import scala.concurrent.Await

class EnumColumnTest extends PhantomSuite {
  override def beforeAll(): Unit = {
    super.beforeAll()
    Await.result(database.enumTable.create.ifNotExists().future(), defaultScalaTimeout)
    Await.result(database.namedEnumTable.create.ifNotExists().future(), defaultScalaTimeout)
<<<<<<< HEAD
=======
    Await.result(database.indexedEnumTable.create.ifNotExists().future(), defaultScalaTimeout)
>>>>>>> bfa46555
  }

  it should "store a simple record and parse an Enumeration value back from the stored value" in {
    val sample = EnumRecord(UUIDs.timeBased().toString, Records.TypeOne, None)

    val chain = for {
      insert <- database.enumTable.store(sample).future()
      get <- database.enumTable.select.where(_.id eqs sample.name).one()
    } yield get

    whenReady(chain) {
      res => {
        res.value.enum shouldEqual sample.enum
        res.value.optEnum shouldBe empty
      }
    }
  }

  it should "store a simple record and parse an Enumeration value and an Optional value back from the stored value" in {
    val sample = EnumRecord(UUIDs.timeBased().toString, Records.TypeOne, Some(Records.TypeTwo))

    val chain = for {
      insert <- database.enumTable.store(sample).future()
      get <- database.enumTable.select.where(_.id eqs sample.name).one()
    } yield get

    whenReady(chain) {
      res => {
        res.value.enum shouldEqual sample.enum
        res.value.optEnum shouldBe defined
        res.value.optEnum.value shouldBe Records.TypeTwo
      }
    }
  }

  it should "store a named record and parse an Enumeration value back from the stored value" in {
    val sample = NamedEnumRecord(UUIDs.timeBased().toString, NamedRecords.One, None)

    val chain = for {
      insert <- database.namedEnumTable.store(sample).future()
      get <- database.namedEnumTable.select.where(_.id eqs sample.name).one()
    } yield get

    whenReady(chain) {
      res => {
        res.value.enum shouldEqual sample.enum
        res.value.optEnum shouldBe empty
      }
    }
  }

  it should "store a named record and parse an Enumeration value and an Optional value back from the stored value" in {
    val sample = NamedEnumRecord(UUIDs.timeBased().toString, NamedRecords.One, Some(NamedRecords.Two))

    val chain = for {
      insert <- database.namedEnumTable.store(sample).future()
      get <- database.namedEnumTable.select.where(_.id eqs sample.name).one()
    } yield get

    whenReady(chain) {
      res => {
        res.value.enum shouldEqual sample.enum
        res.value.optEnum shouldBe defined
        res.value.optEnum shouldEqual sample.optEnum
      }
    }
  }

  it should "store and retrieve an indexed enumeration record" in {
    val sample = NamedPartitionRecord(
      NamedRecords.One,
      UUIDs.random()
    )

    val chain = for {
      store <- database.indexedEnumTable.truncate().future()
      store <- database.indexedEnumTable.store(sample).future()
      get <- database.indexedEnumTable.select.where(_.enum eqs NamedRecords.One).one()
    } yield get

    whenReady(chain) { res =>
      res.value shouldEqual sample
    }
  }

}

<|MERGE_RESOLUTION|>--- conflicted
+++ resolved
@@ -41,10 +41,7 @@
     super.beforeAll()
     Await.result(database.enumTable.create.ifNotExists().future(), defaultScalaTimeout)
     Await.result(database.namedEnumTable.create.ifNotExists().future(), defaultScalaTimeout)
-<<<<<<< HEAD
-=======
     Await.result(database.indexedEnumTable.create.ifNotExists().future(), defaultScalaTimeout)
->>>>>>> bfa46555
   }
 
   it should "store a simple record and parse an Enumeration value back from the stored value" in {
