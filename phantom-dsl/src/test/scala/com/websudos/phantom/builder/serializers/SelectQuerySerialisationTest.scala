--- conflicted
+++ resolved
@@ -1,11 +1,7 @@
 package com.websudos.phantom.builder.serializers
 
-<<<<<<< HEAD
-import com.websudos.phantom.builder.query.prepared.?
-=======
 import java.util.Date
 
->>>>>>> 63f2fcaf
 import com.websudos.phantom.builder.query.QueryBuilderTest
 import com.websudos.phantom.tables.{TimeSeriesTable, BasicTable}
 import com.websudos.phantom.dsl._
@@ -32,12 +28,6 @@
         qb shouldEqual s"SELECT * FROM phantom.BasicTable WHERE id = ${id.toString} LIMIT 5 ALLOW FILTERING;"
       }
 
-<<<<<<< HEAD
-      "serialize a prepared statement with a limit and an ALLOW FILTERING clause" in {
-        val qb = BasicTable.prepare.select.p_where(_.id eqs ?).limit(5).allowFiltering().queryString
-
-        qb shouldEqual s"SELECT * FROM phantom.BasicTable WHERE id = ? LIMIT 5 ALLOW FILTERING;"
-=======
       "a maxTimeuuid comparison clause" in {
         val date = new Date
 
@@ -68,7 +58,6 @@
         val qb = TimeSeriesTable.select.where(_.timestamp > minTimeuuid(date)).queryString
 
         qb shouldEqual s"SELECT * FROM phantom.TimeSeriesTable WHERE unixTimestamp > minTimeuuid(${DateTimeIsPrimitive.asCql(date)});"
->>>>>>> 63f2fcaf
       }
     }
   }
