/*
 * Copyright 2013-2015 Websudos, Limited.
 *
 * All rights reserved.
 *
 * Redistribution and use in source and binary forms, with or without
 * modification, are permitted provided that the following conditions are met:
 *
 * - Redistributions of source code must retain the above copyright notice,
 * this list of conditions and the following disclaimer.
 *
 * - Redistributions in binary form must reproduce the above copyright
 * notice, this list of conditions and the following disclaimer in the
 * documentation and/or other materials provided with the distribution.
 *
 * - Explicit consent must be obtained from the copyright owner, Websudos Limited before any redistribution is made.
 *
 * THIS SOFTWARE IS PROVIDED BY THE COPYRIGHT HOLDERS AND CONTRIBUTORS "AS IS"
 * AND ANY EXPRESS OR IMPLIED WARRANTIES, INCLUDING, BUT NOT LIMITED TO, THE
 * IMPLIED WARRANTIES OF MERCHANTABILITY AND FITNESS FOR A PARTICULAR PURPOSE
 * ARE DISCLAIMED. IN NO EVENT SHALL THE COPYRIGHT HOLDER OR CONTRIBUTORS BE
 * LIABLE FOR ANY DIRECT, INDIRECT, INCIDENTAL, SPECIAL, EXEMPLARY, OR
 * CONSEQUENTIAL DAMAGES (INCLUDING, BUT NOT LIMITED TO, PROCUREMENT OF
 * SUBSTITUTE GOODS OR SERVICES; LOSS OF USE, DATA, OR PROFITS; OR BUSINESS
 * INTERRUPTION) HOWEVER CAUSED AND ON ANY THEORY OF LIABILITY, WHETHER IN
 * CONTRACT, STRICT LIABILITY, OR TORT (INCLUDING NEGLIGENCE OR OTHERWISE)
 * ARISING IN ANY WAY OUT OF THE USE OF THIS SOFTWARE, EVEN IF ADVISED OF THE
 * POSSIBILITY OF SUCH DAMAGE.
 */
package com.websudos.phantom.builder.query.db.crud

import org.scalatest.{ Assertions, Matchers }
import org.scalatest.concurrent.{ AsyncAssertions, PatienceConfiguration }
import org.scalatest.time.SpanSugar._

import com.websudos.phantom.dsl._
import com.websudos.phantom.tables._
import com.websudos.phantom.testkit._
import com.websudos.util.testing._

class UpdateTest extends PhantomCassandraTestSuite with Matchers with Assertions with AsyncAssertions {

  override def beforeAll(): Unit = {
    super.beforeAll()
    TestDatabase.primitives.insertSchema()
    TestDatabase.testTable.insertSchema()
  }


  implicit val s: PatienceConfiguration.Timeout = timeout(20 seconds)

  "Update" should "work fine for primitives columns" in {
    //char is not supported
    //https://github.com/datastax/java-driver/blob/2.0/driver-core/src/main/java/com/datastax/driver/core/DataType.java
    val row = gen[Primitive]

    val updatedRow = gen[Primitive].copy(pkey = row.pkey)

    val chain = for {
      store <- TestDatabase.primitives.store(row).future()
      a <- TestDatabase.primitives.select.where(_.pkey eqs row.pkey).one
      b <- TestDatabase.primitives.select.fetch
      u <- TestDatabase.primitives.update.where(_.pkey eqs row.pkey)
        .modify(_.long setTo updatedRow.long)
        .and(_.boolean setTo updatedRow.boolean)
        .and(_.bDecimal setTo updatedRow.bDecimal)
        .and(_.double setTo updatedRow.double)
        .and(_.float setTo updatedRow.float)
        .and(_.inet setTo updatedRow.inet)
        .and(_.int setTo updatedRow.int)
        .and(_.date setTo updatedRow.date)
        .and(_.uuid setTo updatedRow.uuid)
        .and(_.bi setTo updatedRow.bi)
        .future()
      a2 <- TestDatabase.primitives.select.where(_.pkey eqs row.pkey).one
      b2 <- TestDatabase.primitives.select.fetch
    } yield (a, b, a2, b2)

    whenReady(chain) {
      r => {
        r._1.value shouldEqual row
        r._2 should contain (row)

        r._3.value shouldEqual updatedRow

        r._4 should contain (updatedRow)
      }
    }
  }

  it should "work fine with List, Set, Map" in {

    val row = gen[TestRow]

    val updatedRow = row.copy(
      list = List("new"),
      setText = Set("newSet"),
      mapTextToText =  Map("n" -> "newVal"),
      setInt = Set(3,4,7),
      mapIntToText = Map (-1 -> "&&&")
    )

    val chain = for {
<<<<<<< HEAD
      store <- TestTable.store(row).future()
      a <-TestTable.select.where(_.key eqs row.key).one
      b <-TestTable.select.fetch
      u <- TestTable.update
=======
      store <- TestDatabase.testTable.store(row).future()
      a <-TestDatabase.testTable.select.where(_.key eqs row.key).one
      b <-TestDatabase.testTable.select.fetch
      u <- TestDatabase.testTable.update
>>>>>>> 41ed7731
        .where(_.key eqs row.key)
        .modify(_.list setTo updatedRow.list)
        .and(_.setText setTo updatedRow.setText)
        .and(_.mapTextToText setTo updatedRow.mapTextToText)
        .and(_.setInt setTo updatedRow.setInt)
        .and(_.mapIntToText setTo updatedRow.mapIntToText).future()
<<<<<<< HEAD
      a2 <- TestTable.select.where(_.key eqs row.key).one
      b2 <- TestTable.select.fetch
=======
      a2 <- TestDatabase.testTable.select.where(_.key eqs row.key).one
      b2 <- TestDatabase.testTable.select.fetch
>>>>>>> 41ed7731
    } yield (
      a.get === row,
      b.contains(row),
      a2.get === updatedRow,
      b2.contains(updatedRow)
    )

    chain successful {
      r => {
        r._1 shouldEqual true
        r._2 shouldEqual true
        r._3 shouldEqual true
        r._4 shouldEqual true
      }
    }
  }
}<|MERGE_RESOLUTION|>--- conflicted
+++ resolved
@@ -101,30 +101,18 @@
     )
 
     val chain = for {
-<<<<<<< HEAD
-      store <- TestTable.store(row).future()
-      a <-TestTable.select.where(_.key eqs row.key).one
-      b <-TestTable.select.fetch
-      u <- TestTable.update
-=======
       store <- TestDatabase.testTable.store(row).future()
       a <-TestDatabase.testTable.select.where(_.key eqs row.key).one
       b <-TestDatabase.testTable.select.fetch
       u <- TestDatabase.testTable.update
->>>>>>> 41ed7731
         .where(_.key eqs row.key)
         .modify(_.list setTo updatedRow.list)
         .and(_.setText setTo updatedRow.setText)
         .and(_.mapTextToText setTo updatedRow.mapTextToText)
         .and(_.setInt setTo updatedRow.setInt)
         .and(_.mapIntToText setTo updatedRow.mapIntToText).future()
-<<<<<<< HEAD
-      a2 <- TestTable.select.where(_.key eqs row.key).one
-      b2 <- TestTable.select.fetch
-=======
       a2 <- TestDatabase.testTable.select.where(_.key eqs row.key).one
       b2 <- TestDatabase.testTable.select.fetch
->>>>>>> 41ed7731
     } yield (
       a.get === row,
       b.contains(row),
