/*
 * Copyright 2013-2015 Websudos, Limited.
 *
 * All rights reserved.
 *
 * Redistribution and use in source and binary forms, with or without
 * modification, are permitted provided that the following conditions are met:
 *
 * - Redistributions of source code must retain the above copyright notice,
 * this list of conditions and the following disclaimer.
 *
 * - Redistributions in binary form must reproduce the above copyright
 * notice, this list of conditions and the following disclaimer in the
 * documentation and/or other materials provided with the distribution.
 *
 * - Explicit consent must be obtained from the copyright owner, Websudos Limited before any redistribution is made.
 *
 * THIS SOFTWARE IS PROVIDED BY THE COPYRIGHT HOLDERS AND CONTRIBUTORS "AS IS"
 * AND ANY EXPRESS OR IMPLIED WARRANTIES, INCLUDING, BUT NOT LIMITED TO, THE
 * IMPLIED WARRANTIES OF MERCHANTABILITY AND FITNESS FOR A PARTICULAR PURPOSE
 * ARE DISCLAIMED. IN NO EVENT SHALL THE COPYRIGHT HOLDER OR CONTRIBUTORS BE
 * LIABLE FOR ANY DIRECT, INDIRECT, INCIDENTAL, SPECIAL, EXEMPLARY, OR
 * CONSEQUENTIAL DAMAGES (INCLUDING, BUT NOT LIMITED TO, PROCUREMENT OF
 * SUBSTITUTE GOODS OR SERVICES; LOSS OF USE, DATA, OR PROFITS; OR BUSINESS
 * INTERRUPTION) HOWEVER CAUSED AND ON ANY THEORY OF LIABILITY, WHETHER IN
 * CONTRACT, STRICT LIABILITY, OR TORT (INCLUDING NEGLIGENCE OR OTHERWISE)
 * ARISING IN ANY WAY OUT OF THE USE OF THIS SOFTWARE, EVEN IF ADVISED OF THE
 * POSSIBILITY OF SUCH DAMAGE.
 */
package com.websudos.phantom.builder.query.db.crud

import com.websudos.phantom.dsl._
import com.websudos.phantom.tables.{MyTest, MyTestRow, Primitive, Primitives, Recipe, Recipes, TestRow, TestTable}
import com.websudos.phantom.testkit._
import com.websudos.util.testing._
import org.scalatest.concurrent.PatienceConfiguration
import org.scalatest.time.SpanSugar._

class InsertTest extends PhantomCassandraTestSuite {

  implicit val s: PatienceConfiguration.Timeout = timeout(10 seconds)

  override def beforeAll(): Unit = {
    super.beforeAll()
    Primitives.insertSchema()
    TestTable.insertSchema()
    MyTest.insertSchema()
    Recipes.insertSchema()
  }

  "Insert" should "work fine for primitives columns" in {
    val row = gen[Primitive]

    val chain = for {
      store <- Primitives.store(row).future()
      one <- Primitives.select.where(_.pkey eqs row.pkey).one
    } yield one

    chain successful {
      res => {
        res shouldBe defined
<<<<<<< HEAD
        res shouldEqual row
=======
>>>>>>> 70474cda
      }
    }

  }

  "Insert" should "work fine for primitives columns with twitter futures" in {
    val row = gen[Primitive]

    val chain = for {
      store <- Primitives.store(row).execute()
      one <- Primitives.select.where(_.pkey eqs row.pkey).get
<<<<<<< HEAD
      multi <- Primitives.select.collect()
=======
>>>>>>> 70474cda
    } yield one

    chain successful {
      res => {
        res shouldBe defined
<<<<<<< HEAD
        res shouldEqual row
=======
>>>>>>> 70474cda
      }
    }
  }

  it should "insert strings with single quotes inside them and automatically escape them" in {
    val row = gen[TestRow].copy(key = "test'")

    val chain = for {
      store <- TestTable.store(row).future()
      one <- TestTable.select.where(_.key eqs row.key).one
    } yield one

    chain successful {
      res => {
        res.value shouldEqual row
      }
    }
  }

  it should "insert strings with single quotes inside them and automatically escape them with Twitter Futures" in {
    val row = gen[TestRow].copy(key = "test'")

    val chain = for {
      store <- TestTable.store(row).execute()
      one <- TestTable.select.where(_.key eqs row.key).get
    } yield one

    chain successful {
      res => {
        res.value shouldEqual row
      }
    }
  }

  it should "work fine with List, Set, Map" in {
    val row = gen[TestRow]

    val chain = for {
      store <- TestTable.store(row).future()
      one <- TestTable.select.where(_.key eqs row.key).one
    } yield one

    chain successful {
      res => {
        res.value shouldEqual row
      }
    }
  }

  it should "work fine with List, Set, Map and Twitter futures" in {
    val row = gen[TestRow]

    val chain = for {
      store <- TestTable.store(row).execute()
      one <- TestTable.select.where(_.key eqs row.key).get
    } yield one

    chain successful {
      res => {
        res.value shouldEqual row
      }
    }
  }

  it should "work fine with a mix of collection types in the table definition" in {
    val recipe = gen[Recipe]

    val chain = for {
      store <- Recipes.store(recipe).future()
      get <- Recipes.select.where(_.url eqs recipe.url).one
    } yield get

    chain successful {
      res => {
        res.isDefined shouldEqual true
        res.get.url shouldEqual recipe.url
        res.get.description shouldEqual recipe.description
        res.get.props shouldEqual recipe.props
        res.get.lastCheckedAt shouldEqual recipe.lastCheckedAt
        res.get.ingredients shouldEqual recipe.ingredients
        res.get.servings shouldEqual recipe.servings
      }
    }
  }

  it should "work fine with a mix of collection types in the table definition and Twitter futures" in {
    val recipe = gen[Recipe]

    val chain = for {
      store <- Recipes.store(recipe).execute()
      get <- Recipes.select.where(_.url eqs recipe.url).get
    } yield get

    chain successful {
      res => {
        res.isDefined shouldEqual true
        res.get.url shouldEqual recipe.url
        res.get.description shouldEqual recipe.description
        res.get.props shouldEqual recipe.props
        res.get.lastCheckedAt shouldEqual recipe.lastCheckedAt
        res.get.ingredients shouldEqual recipe.ingredients
        res.get.servings shouldEqual recipe.servings
      }
    }
  }

  it should "support serializing/de-serializing empty lists " in {
    val row = gen[MyTestRow].copy(stringlist = List.empty)

    val chain = for {
      store <- MyTest.store(row).future()
      get <- MyTest.select.where(_.key eqs row.key).one
    } yield get

    chain successful  {
      res => {
        res.value shouldEqual row
        res.value.stringlist.isEmpty shouldEqual true
      }
    }
  }

  it should "support serializing/de-serializing empty lists with Twitter futures" in {
    val row = gen[MyTestRow].copy(stringlist = List.empty)

    val chain = for {
      store <- MyTest.store(row).execute()
      get <- MyTest.select.where(_.key eqs row.key).get
    } yield get

    chain successful  {
      res => {
        res.value shouldEqual row
        res.value.stringlist.isEmpty shouldEqual true
      }
    }
  }

  it should "support serializing/de-serializing to List " in {
    val row = gen[MyTestRow]

    val chain = for {
      store <- MyTest.store(row).future()
      get <- MyTest.select.where(_.key eqs row.key).one
    } yield get

    chain successful  {
      res => {
        res.value shouldEqual row
      }
    }
  }

  it should "support serializing/de-serializing to List with Twitter futures" in {
    val row = gen[MyTestRow]

    val chain = for {
      store <- MyTest.store(row).future()
      get <- MyTest.select.where(_.key eqs row.key).one
    } yield get

    chain successful  {
      res => {
        res.value shouldEqual row
      }
    }
  }

}<|MERGE_RESOLUTION|>--- conflicted
+++ resolved
@@ -59,10 +59,6 @@
     chain successful {
       res => {
         res shouldBe defined
-<<<<<<< HEAD
-        res shouldEqual row
-=======
->>>>>>> 70474cda
       }
     }
 
@@ -74,19 +70,11 @@
     val chain = for {
       store <- Primitives.store(row).execute()
       one <- Primitives.select.where(_.pkey eqs row.pkey).get
-<<<<<<< HEAD
-      multi <- Primitives.select.collect()
-=======
->>>>>>> 70474cda
     } yield one
 
     chain successful {
       res => {
         res shouldBe defined
-<<<<<<< HEAD
-        res shouldEqual row
-=======
->>>>>>> 70474cda
       }
     }
   }
