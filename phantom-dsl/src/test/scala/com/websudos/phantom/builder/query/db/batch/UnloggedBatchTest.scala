--- conflicted
+++ resolved
@@ -44,11 +44,7 @@
 
   override def beforeAll(): Unit = {
     super.beforeAll()
-<<<<<<< HEAD
-    PrimitivesJoda.create.ifNotExists().future().block(5.seconds)
-=======
     TestDatabase.primitivesJoda.create.ifNotExists().future().block(5.seconds)
->>>>>>> 41ed7731
   }
 
   it should "get the correct count for batch queries" in {
