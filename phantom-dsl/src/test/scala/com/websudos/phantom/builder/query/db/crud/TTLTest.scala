--- conflicted
+++ resolved
@@ -61,11 +61,7 @@
         record.value shouldEqual row
 
         eventually {
-<<<<<<< HEAD
-          val record = Primitives.select.where(_.pkey eqs row.pkey).one().block(3.seconds)
-=======
           val record = TestDatabase.primitives.select.where(_.pkey eqs row.pkey).one().block(3.seconds)
->>>>>>> 41ed7731
           record shouldBe empty
         }
       }
@@ -85,11 +81,7 @@
         record.value shouldEqual row
 
         eventually {
-<<<<<<< HEAD
-          val record = Primitives.select.where(_.pkey eqs row.pkey).one().block(3.seconds)
-=======
           val record = TestDatabase.primitives.select.where(_.pkey eqs row.pkey).one().block(3.seconds)
->>>>>>> 41ed7731
           record shouldBe empty
         }
       }
