--- conflicted
+++ resolved
@@ -37,11 +37,8 @@
 
 class PartialSelectTest extends PhantomCassandraTestSuite {
 
-<<<<<<< HEAD
   override implicit val patience: PatienceConfiguration.Timeout = timeout(10 seconds)
 
-=======
->>>>>>> 41ed7731
   override def beforeAll(): Unit = {
     super.beforeAll()
     TestDatabase.primitives.insertSchema()
@@ -77,8 +74,8 @@
 
     chain successful {
       result => {
-        result._1 shouldEqual List(row.pkey)
-        result._2.value shouldEqual Tuple2(row.long, row.boolean)
+        result._1.toList shouldEqual List(row.pkey)
+        result._2 shouldEqual Some(Tuple2(row.long, row.boolean))
       }
     }
   }
