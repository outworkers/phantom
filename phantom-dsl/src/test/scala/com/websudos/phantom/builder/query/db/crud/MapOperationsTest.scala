--- conflicted
+++ resolved
@@ -70,15 +70,9 @@
     val item = gen[String, String]
 
     val operation = for {
-<<<<<<< HEAD
-      insertDone <- Recipes.store(recipe).execute()
-      update <- Recipes.update.where(_.url eqs recipe.url).modify(_.props put item).execute()
-      select <- Recipes.select(_.props).where(_.url eqs recipe.url).get
-=======
       insertDone <- TestDatabase.recipes.store(recipe).execute()
       update <- TestDatabase.recipes.update.where(_.url eqs recipe.url).modify(_.props put item).execute()
       select <- TestDatabase.recipes.select(_.props).where(_.url eqs recipe.url).get
->>>>>>> 41ed7731
     } yield select
 
     operation.successful {
@@ -93,15 +87,9 @@
     val mapItems = genMap[String, String](5)
 
     val operation = for {
-<<<<<<< HEAD
-      insertDone <- Recipes.store(recipe).future()
-      update <- Recipes.update.where(_.url eqs recipe.url).modify(_.props putAll mapItems).future()
-      select <- Recipes.select(_.props).where(_.url eqs recipe.url).one
-=======
       insertDone <- TestDatabase.recipes.store(recipe).future()
       update <- TestDatabase.recipes.update.where(_.url eqs recipe.url).modify(_.props putAll mapItems).future()
       select <- TestDatabase.recipes.select(_.props).where(_.url eqs recipe.url).one
->>>>>>> 41ed7731
     } yield select
 
     operation.successful {
@@ -116,15 +104,9 @@
     val mapItems = genMap[String, String](5)
 
     val operation = for {
-<<<<<<< HEAD
-      insertDone <- Recipes.store(recipe).execute()
-      update <- Recipes.update.where(_.url eqs recipe.url).modify(_.props putAll mapItems).execute()
-      select <- Recipes.select(_.props).where(_.url eqs recipe.url).get
-=======
       insertDone <- TestDatabase.recipes.store(recipe).execute()
       update <- TestDatabase.recipes.update.where(_.url eqs recipe.url).modify(_.props putAll mapItems).execute()
       select <- TestDatabase.recipes.select(_.props).where(_.url eqs recipe.url).get
->>>>>>> 41ed7731
     } yield select
 
     operation.successful {
