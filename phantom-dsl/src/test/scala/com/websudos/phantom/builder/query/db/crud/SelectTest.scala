/*
 * Copyright 2013-2015 Websudos, Limited.
 *
 * All rights reserved.
 *
 * Redistribution and use in source and binary forms, with or without
 * modification, are permitted provided that the following conditions are met:
 *
 * - Redistributions of source code must retain the above copyright notice,
 * this list of conditions and the following disclaimer.
 *
 * - Redistributions in binary form must reproduce the above copyright
 * notice, this list of conditions and the following disclaimer in the
 * documentation and/or other materials provided with the distribution.
 *
 * - Explicit consent must be obtained from the copyright owner, Websudos Limited before any redistribution is made.
 *
 * THIS SOFTWARE IS PROVIDED BY THE COPYRIGHT HOLDERS AND CONTRIBUTORS "AS IS"
 * AND ANY EXPRESS OR IMPLIED WARRANTIES, INCLUDING, BUT NOT LIMITED TO, THE
 * IMPLIED WARRANTIES OF MERCHANTABILITY AND FITNESS FOR A PARTICULAR PURPOSE
 * ARE DISCLAIMED. IN NO EVENT SHALL THE COPYRIGHT HOLDER OR CONTRIBUTORS BE
 * LIABLE FOR ANY DIRECT, INDIRECT, INCIDENTAL, SPECIAL, EXEMPLARY, OR
 * CONSEQUENTIAL DAMAGES (INCLUDING, BUT NOT LIMITED TO, PROCUREMENT OF
 * SUBSTITUTE GOODS OR SERVICES; LOSS OF USE, DATA, OR PROFITS; OR BUSINESS
 * INTERRUPTION) HOWEVER CAUSED AND ON ANY THEORY OF LIABILITY, WHETHER IN
 * CONTRACT, STRICT LIABILITY, OR TORT (INCLUDING NEGLIGENCE OR OTHERWISE)
 * ARISING IN ANY WAY OUT OF THE USE OF THIS SOFTWARE, EVEN IF ADVISED OF THE
 * POSSIBILITY OF SUCH DAMAGE.
 */
package com.websudos.phantom.builder.query.db.crud

import org.scalatest.concurrent.PatienceConfiguration
import org.scalatest.time.SpanSugar._

import com.websudos.phantom.dsl._
import com.websudos.phantom.testkit._
import com.websudos.phantom.tables._
import com.websudos.util.testing._

class SelectTest extends PhantomCassandraTestSuite {

  implicit val s: PatienceConfiguration.Timeout = timeout(10 seconds)

  override def beforeAll(): Unit = {
    super.beforeAll()
    TestDatabase.primitives.insertSchema()
  }

  "Selecting the whole row" should "work fine" in {
    val row = gen[Primitive]

    val chain = for {
<<<<<<< HEAD
      store <- Primitives.store(row).future()
      b <- Primitives.select.where(_.pkey eqs row.pkey).one
    } yield b

    chain successful {
      r => {
        r.value shouldEqual row
=======
      store <- TestDatabase.primitives.store(row).future()
      a <- TestDatabase.primitives.select.fetch
      b <- TestDatabase.primitives.select.where(_.pkey eqs row.pkey).one
    } yield (a, b)

    chain successful {
      r => {
        r._1 should contain (row)
        r._2.value shouldEqual row
>>>>>>> 41ed7731
      }
    }
  }

  "Selecting the whole row" should "work fine with Twitter futures" in {
    val row = gen[Primitive]

    val chain = for {
<<<<<<< HEAD
      store <- Primitives.store(row).execute()
      b <- Primitives.select.where(_.pkey eqs row.pkey).get
    } yield b

    chain successful {
      r => {
        r.value shouldEqual row
=======
      store <- TestDatabase.primitives.store(row).execute()
      a <- TestDatabase.primitives.select.collect()
      b <- TestDatabase.primitives.select.where(_.pkey eqs row.pkey).get
    } yield (a, b)

    chain successful {
      r => {
        r._1 should contain (row)
        r._2.value shouldEqual row
>>>>>>> 41ed7731
      }
    }
  }

  "Selecting 2 columns" should "work fine" in {
    val row = gen[Primitive]
    val expected = (row.pkey, row.long)

    val chain = for {
      store <- TestDatabase.primitives.store(row).future
      get <- TestDatabase.primitives.select(_.pkey, _.long).where(_.pkey eqs row.pkey).one()
    } yield get

    chain successful {
      r => {
        r.value shouldEqual expected
      }
    }
  }

  "Selecting 2 columns" should "work fine with Twitter Futures" in {
    val row = gen[Primitive]
    val expected = (row.pkey, row.long)

    val chain = for {
      store <- TestDatabase.primitives.store(row).execute()
      get <- TestDatabase.primitives.select(_.pkey, _.long).where(_.pkey eqs row.pkey).get()
    } yield get

    chain successful {
      r => {
        r.value shouldEqual expected
      }
    }
  }

  "Selecting 3 columns" should "work fine" in {

    val row = gen[Primitive]
    val expected = (row.pkey, row.long, row.boolean)

    val chain = for {
      store <- TestDatabase.primitives.store(row).future()
      get <- TestDatabase.primitives.select(_.pkey, _.long, _.boolean).where(_.pkey eqs row.pkey).one()
    } yield get

    chain successful {
      r => {
        r.value shouldEqual expected
      }
    }
  }

  "Selecting 3 columns" should "work fine with Twitter Futures" in {
    val row = gen[Primitive]
    val expected = (row.pkey, row.long, row.boolean)

    val chain = for {
      store <- TestDatabase.primitives.store(row).execute()
      get <- TestDatabase.primitives.select(_.pkey, _.long, _.boolean).where(_.pkey eqs row.pkey).get()
    } yield get

    chain successful {
      r => {
        r.value shouldBe expected
      }
    }
  }

  "Selecting 4 columns" should "work fine" in {
    val row = gen[Primitive]
    val expected = (row.pkey, row.long, row.boolean, row.bDecimal)

    val chain = for {
      store <- TestDatabase.primitives.store(row).future()
      get <- TestDatabase.primitives.select(_.pkey, _.long, _.boolean, _.bDecimal).where(_.pkey eqs row.pkey).one()
    } yield get

    chain successful {
      r => {
        r.value shouldBe expected
      }
    }
  }

  "Selecting 4 columns" should "work fine with Twitter Futures" in {
    val row = gen[Primitive]
    val expected = (row.pkey, row.long, row.boolean, row.bDecimal)

    val chain = for {
      store <- TestDatabase.primitives.store(row).execute()
      get <- TestDatabase.primitives.select(_.pkey, _.long, _.boolean, _.bDecimal).where(_.pkey eqs row.pkey).get()
    } yield get

    chain successful {
      r => {
        r.value shouldBe expected
      }
    }
  }


  "Selecting 5 columns" should "work fine" in {
    val row = gen[Primitive]
    val expected = (row.pkey, row.long, row.boolean, row.bDecimal, row.double)

    val chain = for {
      store <- TestDatabase.primitives.store(row).future()
      get <- TestDatabase.primitives.select(_.pkey, _.long, _.boolean, _.bDecimal, _.double).where(_.pkey eqs row.pkey).one()
    } yield get

    chain successful {
      r => {
        r.value shouldBe expected
      }
    }
  }

  "Selecting 5 columns" should "work fine with Twitter Futures" in {
    val row = gen[Primitive]
    val expected = (row.pkey, row.long, row.boolean, row.bDecimal, row.double)

    val chain = for {
      store <- TestDatabase.primitives.store(row).execute()
      get <- TestDatabase.primitives.select(_.pkey, _.long, _.boolean, _.bDecimal, _.double).where(_.pkey eqs row.pkey).get()
    } yield get

    chain successful {
      r => {
        r.value shouldBe expected
      }
    }
  }

  "Selecting 6 columns" should "work fine" in {
    val row = gen[Primitive]
    val expected = (row.pkey, row.long, row.boolean, row.bDecimal, row.double, row.float)

    val chain = for {
      store <- TestDatabase.primitives.store(row).future()
      get <- TestDatabase.primitives.select(_.pkey, _.long, _.boolean, _.bDecimal, _.double, _.float).where(_.pkey eqs row.pkey).one()
    } yield get

    chain successful {
      r => {
        r.value shouldBe expected
      }
    }
  }

  "Selecting 6 columns" should "work fine with Twitter Futures" in {
    val row = gen[Primitive]
    val expected = (row.pkey, row.long, row.boolean, row.bDecimal, row.double, row.float)

    val chain = for {
      store <- TestDatabase.primitives.store(row).execute()
      get <- TestDatabase.primitives.select(_.pkey, _.long, _.boolean, _.bDecimal, _.double, _.float).where(_.pkey eqs row.pkey).get()
    } yield get

    chain successful {
      r => {
        r.value shouldBe expected
      }
    }
  }

  "Selecting 7 columns" should "work fine" in {
    val row = gen[Primitive]
    val expected = (row.pkey, row.long, row.boolean, row.bDecimal, row.double, row.float, row.inet)

    val chain = for {
      store <- TestDatabase.primitives.store(row).future()
      get <- TestDatabase.primitives.select(_.pkey, _.long, _.boolean, _.bDecimal, _.double, _.float, _.inet).where(_.pkey eqs row.pkey).one()
    } yield get

    chain successful {
      r => {
        r.value shouldBe expected
      }
    }
  }

  "Selecting 7 columns" should "work fine with Twitter Futures" in {
    val row = gen[Primitive]
    val expected = (row.pkey, row.long, row.boolean, row.bDecimal, row.double, row.float, row.inet)

    val chain = for {
      store <- TestDatabase.primitives.store(row).execute()
      get <- TestDatabase.primitives.select(_.pkey, _.long, _.boolean, _.bDecimal, _.double, _.float, _.inet).where(_.pkey eqs row.pkey).get()
    } yield get

    chain successful {
      r => {
        r.value shouldBe expected
      }
    }
  }

  "Selecting 8 columns" should "work fine" in {
    val row = gen[Primitive]
    val expected = (row.pkey, row.long, row.boolean, row.bDecimal, row.double, row.float, row.inet, row.int)

    val chain = for {
      store <- TestDatabase.primitives.store(row).future()
      get <- TestDatabase.primitives.select(_.pkey, _.long, _.boolean, _.bDecimal, _.double, _.float, _.inet, _.int)
        .where(_.pkey eqs row.pkey).one()
    } yield get

    chain successful {
      r => {
        r.value shouldBe expected
      }
    }
  }

  "Selecting 8 columns" should "work fine with Twitter Futures" in {
    val row = gen[Primitive]
    val expected = (row.pkey, row.long, row.boolean, row.bDecimal, row.double, row.float, row.inet, row.int)

    val chain = for {
      store <- TestDatabase.primitives.store(row).execute()
      get <- TestDatabase.primitives.select(_.pkey, _.long, _.boolean, _.bDecimal, _.double, _.float, _.inet, _.int)
        .where(_.pkey eqs row.pkey).get()
    } yield get

    chain successful {
      r => {
        r.value shouldBe expected
      }
    }
  }
}<|MERGE_RESOLUTION|>--- conflicted
+++ resolved
@@ -50,15 +50,6 @@
     val row = gen[Primitive]
 
     val chain = for {
-<<<<<<< HEAD
-      store <- Primitives.store(row).future()
-      b <- Primitives.select.where(_.pkey eqs row.pkey).one
-    } yield b
-
-    chain successful {
-      r => {
-        r.value shouldEqual row
-=======
       store <- TestDatabase.primitives.store(row).future()
       a <- TestDatabase.primitives.select.fetch
       b <- TestDatabase.primitives.select.where(_.pkey eqs row.pkey).one
@@ -68,7 +59,6 @@
       r => {
         r._1 should contain (row)
         r._2.value shouldEqual row
->>>>>>> 41ed7731
       }
     }
   }
@@ -77,15 +67,6 @@
     val row = gen[Primitive]
 
     val chain = for {
-<<<<<<< HEAD
-      store <- Primitives.store(row).execute()
-      b <- Primitives.select.where(_.pkey eqs row.pkey).get
-    } yield b
-
-    chain successful {
-      r => {
-        r.value shouldEqual row
-=======
       store <- TestDatabase.primitives.store(row).execute()
       a <- TestDatabase.primitives.select.collect()
       b <- TestDatabase.primitives.select.where(_.pkey eqs row.pkey).get
@@ -95,7 +76,6 @@
       r => {
         r._1 should contain (row)
         r._2.value shouldEqual row
->>>>>>> 41ed7731
       }
     }
   }
