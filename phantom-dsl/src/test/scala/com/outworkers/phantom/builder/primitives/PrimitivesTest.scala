/*
 * Copyright 2013 - 2017 Outworkers Ltd.
 *
 * Licensed under the Apache License, Version 2.0 (the "License");
 * you may not use this file except in compliance with the License.
 * You may obtain a copy of the License at
 *
 *     http://www.apache.org/licenses/LICENSE-2.0
 *
 * Unless required by applicable law or agreed to in writing, software
 * distributed under the License is distributed on an "AS IS" BASIS,
 * WITHOUT WARRANTIES OR CONDITIONS OF ANY KIND, either express or implied.
 * See the License for the specific language governing permissions and
 * limitations under the License.
 */
package com.outworkers.phantom.builder.primitives

import java.nio.ByteBuffer

import com.outworkers.phantom.PhantomSuite
import com.outworkers.phantom.builder.QueryBuilder
import com.outworkers.phantom.builder.query.engine.CQLQuery
import org.joda.time.{DateTime, DateTimeZone}
import org.scalatest.{FlatSpec, Matchers}
import com.outworkers.util.samplers._

class PrimitivesTest extends FlatSpec with Matchers {

  it should "coerce a DateTime into a valid timezone string" in {
    val date = new DateTime(2014, 6, 2, 10, 5, DateTimeZone.UTC)

    DateSerializer.asCql(date) shouldEqual date.getMillis.toString
  }

  it should "convert ByteBuffers to valid hex bytes" in {
    val buf = ByteBuffer.wrap(Array[Byte](1, 2, 3, 4, 5))
    Primitive[ByteBuffer].asCql(buf) shouldEqual "0x0102030405"

    buf.position(2)   // Non-zero position
    Primitive[ByteBuffer].asCql(buf) shouldEqual "0x030405"

    val slice = buf.slice()   // Slice with non-zero arrayOffset
    Primitive[ByteBuffer].asCql(slice) shouldEqual "0x030405"
  }

  it should "autogenerate list primitives for List types" in {
    val test = Primitive[List[String]]
    val input = genList[String]()
    val expected = QueryBuilder.Collections.serialize(input.map(Primitive[String].asCql)).queryString

    test.asCql(input) shouldEqual expected
  }

  it should "correctly serialize a tuple using a primitive" in {
    val primitive = implicitly[Primitive[(String, Long)]]
    QueryBuilder.Collections.tupled("'test'", "5").queryString shouldEqual "('test', 5)"
    primitive.asCql("test" -> 5) shouldEqual "('test', 5)"
  }

  it should "autogenerate set primitives for Set types" in {
    """val test = Primitive[Set[String]]""" should compile
  }

  it should "generate a primitive for a collection of tuples" in {
    """
      val primitive = Primitive[List[(String, Int)]]
      val strPrimitive = Primitive[List[String]]

      val samples = genList[Int]() map (i => gen[String] -> i)
      val strSamples = genList[String]()
    """ should compile
  }

  it should "autogenerate set primitives for Map types" in {
    """val test = Primitive[Map[String, String]]""" should compile
  }

  it should "automatically generate a primitive for an enumeration" in {
    object EnumTest extends Enumeration {
      val one = Value("one")
    }

    val test = Primitive[EnumTest.Value]
    test.asCql(EnumTest.one) shouldEqual CQLQuery.escape("one")
  }

  it should "derive a primitive for a custom wrapper type" in {
    val str = gen[String]

    Primitive[Record].asCql(Record(str)) shouldEqual CQLQuery.escape(str)
  }
<<<<<<< HEAD
=======

  it should "automatically generate a primitive for an optional type" in {
    """val ev = Primitive[Option[Record]]""" should compile
  }
}

case class Record(value: String)

object Record {
  implicit val recordPrimitive: Primitive[Record] = Primitive.derive[Record, String](_.value)(Record.apply)
>>>>>>> 2db8a1d3
}<|MERGE_RESOLUTION|>--- conflicted
+++ resolved
@@ -89,17 +89,8 @@
 
     Primitive[Record].asCql(Record(str)) shouldEqual CQLQuery.escape(str)
   }
-<<<<<<< HEAD
-=======
 
   it should "automatically generate a primitive for an optional type" in {
     """val ev = Primitive[Option[Record]]""" should compile
   }
-}
-
-case class Record(value: String)
-
-object Record {
-  implicit val recordPrimitive: Primitive[Record] = Primitive.derive[Record, String](_.value)(Record.apply)
->>>>>>> 2db8a1d3
 }