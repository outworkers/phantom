/*
 * Copyright 2013 - 2017 Outworkers Ltd.
 *
 * Licensed under the Apache License, Version 2.0 (the "License");
 * you may not use this file except in compliance with the License.
 * You may obtain a copy of the License at
 *
 *     http://www.apache.org/licenses/LICENSE-2.0
 *
 * Unless required by applicable law or agreed to in writing, software
 * distributed under the License is distributed on an "AS IS" BASIS,
 * WITHOUT WARRANTIES OR CONDITIONS OF ANY KIND, either express or implied.
 * See the License for the specific language governing permissions and
 * limitations under the License.
 */
package com.outworkers.phantom.builder.query.db.specialized

import com.datastax.driver.core.utils.UUIDs
import com.outworkers.phantom.PhantomSuite
import com.outworkers.phantom.dsl._
import com.outworkers.phantom.macros.TableHelper
import com.outworkers.phantom.tables.{StaticCollectionRecord, StaticCollectionTable}
import com.outworkers.util.samplers._

import scala.concurrent.Future

class StaticColumnTest extends PhantomSuite {

  override def beforeAll(): Unit = {
    super.beforeAll()
    database.staticTable.insertSchema()
    database.staticCollectionTable.insertSchema()
  }

  it should "use a static value for a static column" in {

    val id = UUIDs.timeBased()
    val static = "this_is_static"
    val id2 = UUIDs.timeBased()
    val chain = for {
      // The first record holds the static value.
      insert <- database.staticTable.insert.value(_.id, id).value(_.clusteringId, id).value(_.staticTest, static).future()
      insert2 <- database.staticTable.insert.value(_.id, id).value(_.clusteringId, id2).future()
      select <- database.staticTable.select.where(_.id eqs id).and(_.clusteringId eqs id2).one()
    } yield select

    whenReady(chain) { res =>
      res.value.static shouldEqual static
    }
  }

  it should "update values in all rows" in {

    val id = UUIDs.timeBased()
    val static = "this_is_static"
    val static2 = "this_is_updated_static"
    val id2 = UUIDs.timeBased()
    val chain = for {

      // The first insert holds the first static value.
      insert <- database.staticTable.insert.value(_.id, id).value(_.clusteringId, id).value(_.staticTest, static).future()

      // The second insert updates the static value
      insert2 <- database.staticTable.insert.value(_.id, id).value(_.clusteringId, id2).value(_.staticTest, static2).future()

      // We query for the first record inserted.
      select <- database.staticTable.select.where(_.id eqs id).and(_.clusteringId eqs id).one()
    } yield select

    whenReady(chain) { res =>
      // The first record should hold the updated value.
      res.value.static shouldEqual static2
    }
  }

  it should "append a value to a static list and share the update among records" in {
    val id = gen[UUID]

    val helper = TableHelper[StaticCollectionTable, StaticCollectionRecord]

    val sample = gen[StaticCollectionRecord].copy(id = id)
    val sample2 = gen[StaticCollectionRecord].copy(id = id, list = sample.list)

<<<<<<< HEAD
    val chain = for {
      store1 <- database.staticCollectionTable.store(sample).future()
      store2 <- database.staticCollectionTable.store(sample2).future()
      update <- database.staticCollectionTable.update.where(_.id eqs id)
=======
    def updateQuery: Future[ResultSet] = if (cassandraVersion.value >= Version.`3.0.0`) {
      db.staticCollectionTable.update.where(_.id eqs id)
>>>>>>> 387ad79a
        .and(_.clusteringId eqs sample.clustering)
        .modify(_.staticList append "test")
        .future()
    } else {
      db.staticCollectionTable.update.where(_.id eqs id)
        .modify(_.staticList append "test")
        .future()
    }

    val chain = for {
      store1 <- db.staticCollectionTable.store(sample).future()
      store2 <- db.staticCollectionTable.store(sample2).future()
      update <- updateQuery

      rec <- database.staticCollectionTable
        .select
        .where(_.id eqs id)
        .and(_.clusteringId eqs sample.clustering)
        .one()
    } yield rec

    whenReady(chain) { res =>
      res.value.list shouldEqual sample.list ::: List("test")
    }
  }

}<|MERGE_RESOLUTION|>--- conflicted
+++ resolved
@@ -81,28 +81,13 @@
     val sample = gen[StaticCollectionRecord].copy(id = id)
     val sample2 = gen[StaticCollectionRecord].copy(id = id, list = sample.list)
 
-<<<<<<< HEAD
     val chain = for {
       store1 <- database.staticCollectionTable.store(sample).future()
       store2 <- database.staticCollectionTable.store(sample2).future()
       update <- database.staticCollectionTable.update.where(_.id eqs id)
-=======
-    def updateQuery: Future[ResultSet] = if (cassandraVersion.value >= Version.`3.0.0`) {
-      db.staticCollectionTable.update.where(_.id eqs id)
->>>>>>> 387ad79a
         .and(_.clusteringId eqs sample.clustering)
         .modify(_.staticList append "test")
         .future()
-    } else {
-      db.staticCollectionTable.update.where(_.id eqs id)
-        .modify(_.staticList append "test")
-        .future()
-    }
-
-    val chain = for {
-      store1 <- db.staticCollectionTable.store(sample).future()
-      store2 <- db.staticCollectionTable.store(sample2).future()
-      update <- updateQuery
 
       rec <- database.staticCollectionTable
         .select
