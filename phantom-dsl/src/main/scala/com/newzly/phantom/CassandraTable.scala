/*
 * Copyright 2013 newzly ltd.
 *
 * Licensed under the Apache License, Version 2.0 (the "License");
 * you may not use this file except in compliance with the License.
 * You may obtain a copy of the License at
 *
 *     http://www.apache.org/licenses/LICENSE-2.0
 *
 * Unless required by applicable law or agreed to in writing, software
 * distributed under the License is distributed on an "AS IS" BASIS,
 * WITHOUT WARRANTIES OR CONDITIONS OF ANY KIND, either express or implied.
 * See the License for the specific language governing permissions and
 * limitations under the License.
 */
package com.newzly.phantom

import scala.collection.mutable.ArrayBuffer
<<<<<<< HEAD
import scala.reflect.runtime.{ universe => ru}
import scala.reflect.runtime.{ currentMirror => cm }
=======
>>>>>>> bb5a9a35
import scala.util.Try
import org.slf4j.LoggerFactory
import com.datastax.driver.core.Row
import com.datastax.driver.core.querybuilder.QueryBuilder
import com.newzly.phantom.column.AbstractColumn
import com.newzly.phantom.query.{
  CreateQuery,
  DeleteQuery,
  InsertQuery,
  SelectQuery,
  TruncateQuery,
  UpdateQuery
}

case class FieldHolder(name: String, metaField: AbstractColumn[_])
case class InvalidPrimaryKeyException(msg: String = "You need to define at least one PartitionKey for the schema") extends RuntimeException(msg)
abstract class CassandraTable[T <: CassandraTable[T, R], R] extends SelectTable[T, R] {

  def runSafe[A](f : => A) : A = {
    Safe.runSafe(System.identityHashCode(this))(f)
  }

  private[this] lazy val _columns: ArrayBuffer[AbstractColumn[_]] =
    new ArrayBuffer[AbstractColumn[_]] with collection.mutable.SynchronizedBuffer[AbstractColumn[_]]

  def columns: ArrayBuffer[AbstractColumn[_]] = _columns

  private[this] lazy val _name: String = {
    getClass.getName.split("\\.").toList.last.replaceAll("[^$]*\\$\\$[^$]*\\$[^$]*\\$|\\$\\$[^\\$]*\\$", "").dropRight(1)
  }

  def extractCount(r: Row): Option[Long] = {
    Try { r.getLong("count") }.toOption
  }

  lazy val logger = LoggerFactory.getLogger(tableName)

  def tableName: String = _name

  def fromRow(r: Row): R

  def update = new UpdateQuery[T, R](this.asInstanceOf[T], QueryBuilder.update(tableName))

  def insert = new InsertQuery[T, R](this.asInstanceOf[T], QueryBuilder.insertInto(tableName))

  def delete = new DeleteQuery[T, R](this.asInstanceOf[T], QueryBuilder.delete.from(tableName))

  def create = new CreateQuery[T, R](this.asInstanceOf[T], "")

  def truncate = new TruncateQuery[T, R](this.asInstanceOf[T], QueryBuilder.truncate(tableName))

  def count = new SelectQuery[T, Option[Long]](this.asInstanceOf[T], QueryBuilder.select().countAll().from(tableName), extractCount)

  def secondaryKeys: Seq[AbstractColumn[_]] = columns.filter(_.isSecondaryKey)

  def primaryKeys: Seq[AbstractColumn[_]] = columns.filter(_.isPrimary).filterNot(_.isPartitionKey)

  def partitionKeys: Seq[AbstractColumn[_]] = columns.filter(_.isPartitionKey)

  private[phantom] def clusterOrderSchema(query: String): String = {
    if (columns.count(_.isClusteringKey) == 1) {
      val clusteringColumn = columns.filter(_.isClusteringKey).head
      val direction = if (clusteringColumn.isAscending) "ASC" else "DESC"
      s"$query WITH CLUSTERING ORDER BY (${clusteringColumn.name} $direction);"
    } else {
      query
    }
  }

  /**
   * This method will define the PRIMARY_KEY of the table.
   * <ul>
   *   <li>
   *    For more than one partition key, it will define a Composite Key.
   *    Example: PRIMARY_KEY((partition_key_1, partition_key2), primary_key_1, etc..)
   *   </li>
   *   <li>
   *     For a single partition key, it will define a Compound Key.
   *     Example: PRIMARY_KEY(partition_key_1, primary_key_1, primary_key_2)
   *   </li>
   *   <li>
   *     For no partition key, it will throw an exception.
   *   </li>
   * </ul>
   * @return A string value representing the primary key of the table.
   */
  @throws(classOf[InvalidPrimaryKeyException])
  private[phantom] def defineTableKey(): String = {

    // Get the list of primary keys that are not partition keys.
    val primaries = primaryKeys.filterNot(_.isPartitionKey)
    val primaryString = primaries.map(_.name).mkString("")

    // Get the list of partition keys that are not primary keys
    // This is done to avoid including the same columns twice.
    val partitions = partitionKeys.toList
    val partitionString = s"(${partitions.map(_.name).mkString(", ")})"

    val key = partitions match {
      case head :: tail if !tail.isEmpty =>
        if (primaries.isEmpty)
          partitionString
        else
          s"$partitionString, $primaryString"
      case head :: tail =>
        if(primaries.isEmpty)
          s"${head.name}"
        else
          s"${head.name}, $primaryString"
      case Nil =>  throw InvalidPrimaryKeyException()
    }

    s"PRIMARY_KEY ($key)"
  }

  def schema(): String = {
    val queryInit = s"CREATE TABLE IF NOT EXISTS $tableName ("
    val queryColumns = columns.foldLeft("")((qb, c) => {
      if (c.isStaticColumn) {
        s"$qb, ${c.name} ${c.cassandraType} static"
      } else {
        s"$qb, ${c.name} ${c.cassandraType}"
      }
    })
    val tableKey = defineTableKey()
    logger.info(s"Adding Primary keys indexes: $tableKey}")
    val queryPrimaryKey  = if (tableKey.length > 0) s", ${defineTableKey()}" else ""

    val query = queryInit + queryColumns.drop(1) + queryPrimaryKey + ")"
    val finalQuery = clusterOrderSchema(query)
    if (finalQuery.last != ';') finalQuery + ";" else finalQuery
  }

  def createIndexes(): Seq[String] = {
    secondaryKeys.map(k => {
      val query = s"CREATE INDEX IF NOT EXISTS ${k.name} ON $tableName (${k.name});"
      logger.info(query)
      query
    })
  }

<<<<<<< HEAD
  private[this] def introspect(f: (String, AbstractColumn[_]) => Any): Unit = {
    val im = cm.reflect(this)
    val members = im.symbol.selfType.members
    val objectMembers = members.filter(_.isModule).map(_.asModule)
    val metaDataMembers = objectMembers.filter(_.moduleClass.asClass.toType.<:<(ru.typeOf[AbstractColumn[_]]))
    metaDataMembers.foreach { m =>
      f(m.name.decoded, im.reflectModule(m).instance.asInstanceOf[AbstractColumn[_]])
    }
  }

  this.runSafe {
    introspect {
      case (name, ac) => {
        _columns += ac
      }
=======
  this.runSafe {
    import reflect.runtime.universe._

    val mirror =  scala.reflect.runtime.currentMirror
    val instanceMirror = mirror.reflect(this)

    val selfType = instanceMirror.symbol.toType

    // Collect all column definitions starting from base class
    val columnMembers = scala.collection.mutable.ArrayBuffer.empty[Symbol]
    selfType.baseClasses.reverse.foreach {
      baseClass =>
        val baseClassMembers = baseClass.typeSignature.members.sorted
        val baseClassColumns = baseClassMembers.filter(_.typeSignature <:< typeOf[AbstractColumn[_]])
        baseClassColumns.foreach(symbol => if (!columnMembers.exists(_ == symbol)) columnMembers += symbol)
    }

    columnMembers.foreach {
      symbol =>
        val column = instanceMirror.reflectModule(symbol.asModule).instance
        _columns += column.asInstanceOf[AbstractColumn[_]]
>>>>>>> bb5a9a35
    }
  }
}<|MERGE_RESOLUTION|>--- conflicted
+++ resolved
@@ -16,11 +16,8 @@
 package com.newzly.phantom
 
 import scala.collection.mutable.ArrayBuffer
-<<<<<<< HEAD
-import scala.reflect.runtime.{ universe => ru}
-import scala.reflect.runtime.{ currentMirror => cm }
-=======
->>>>>>> bb5a9a35
+import scala.reflect.runtime.{ currentMirror => cm, universe => ru }
+import scala.reflect.runtime.universe.Symbol
 import scala.util.Try
 import org.slf4j.LoggerFactory
 import com.datastax.driver.core.Row
@@ -43,8 +40,11 @@
     Safe.runSafe(System.identityHashCode(this))(f)
   }
 
-  private[this] lazy val _columns: ArrayBuffer[AbstractColumn[_]] =
-    new ArrayBuffer[AbstractColumn[_]] with collection.mutable.SynchronizedBuffer[AbstractColumn[_]]
+  private[this] lazy val _columns: ArrayBuffer[AbstractColumn[_]] = new ArrayBuffer[AbstractColumn[_]] with collection.mutable.SynchronizedBuffer[AbstractColumn[_]]
+
+  final def addColumn(column: AbstractColumn[_]): Unit = {
+    _columns += column
+  }
 
   def columns: ArrayBuffer[AbstractColumn[_]] = _columns
 
@@ -162,28 +162,8 @@
     })
   }
 
-<<<<<<< HEAD
-  private[this] def introspect(f: (String, AbstractColumn[_]) => Any): Unit = {
-    val im = cm.reflect(this)
-    val members = im.symbol.selfType.members
-    val objectMembers = members.filter(_.isModule).map(_.asModule)
-    val metaDataMembers = objectMembers.filter(_.moduleClass.asClass.toType.<:<(ru.typeOf[AbstractColumn[_]]))
-    metaDataMembers.foreach { m =>
-      f(m.name.decoded, im.reflectModule(m).instance.asInstanceOf[AbstractColumn[_]])
-    }
-  }
-
   this.runSafe {
-    introspect {
-      case (name, ac) => {
-        _columns += ac
-      }
-=======
-  this.runSafe {
-    import reflect.runtime.universe._
-
-    val mirror =  scala.reflect.runtime.currentMirror
-    val instanceMirror = mirror.reflect(this)
+    val instanceMirror = cm.reflect(this)
 
     val selfType = instanceMirror.symbol.toType
 
@@ -192,7 +172,7 @@
     selfType.baseClasses.reverse.foreach {
       baseClass =>
         val baseClassMembers = baseClass.typeSignature.members.sorted
-        val baseClassColumns = baseClassMembers.filter(_.typeSignature <:< typeOf[AbstractColumn[_]])
+        val baseClassColumns = baseClassMembers.filter(_.typeSignature <:< ru.typeOf[AbstractColumn[_]])
         baseClassColumns.foreach(symbol => if (!columnMembers.exists(_ == symbol)) columnMembers += symbol)
     }
 
@@ -200,7 +180,6 @@
       symbol =>
         val column = instanceMirror.reflectModule(symbol.asModule).instance
         _columns += column.asInstanceOf[AbstractColumn[_]]
->>>>>>> bb5a9a35
     }
   }
 }