/*
 * Copyright 2013 newzly ltd.
 *
 * Licensed under the Apache License, Version 2.0 (the "License");
 * you may not use this file except in compliance with the License.
 * You may obtain a copy of the License at
 *
 *     http://www.apache.org/licenses/LICENSE-2.0
 *
 * Unless required by applicable law or agreed to in writing, software
 * distributed under the License is distributed on an "AS IS" BASIS,
 * WITHOUT WARRANTIES OR CONDITIONS OF ANY KIND, either express or implied.
 * See the License for the specific language governing permissions and
 * limitations under the License.
 */
package com.newzly.phantom.keys

import com.newzly.phantom.CassandraTable
<<<<<<< HEAD
import com.newzly.phantom.column.AbstractColumn
=======
import com.newzly.phantom.column.{Keys, Column, PrimitiveColumn}
import com.newzly.phantom.query.QueryCondition
import com.datastax.driver.core.querybuilder.QueryBuilder
>>>>>>> e1ebc29c


private[phantom] trait Key[ValueType, KeyType <: Key[ValueType, KeyType]] {
  self: AbstractColumn[ValueType] =>
}

<<<<<<< HEAD
trait PrimaryKey[ValueType] extends Key[ValueType, PrimaryKey[ValueType]] {
  self: AbstractColumn[ValueType] =>
  override val isPrimary = true
}

trait PartitionKey[ValueType] extends Key[ValueType, PartitionKey[ValueType]] {
  self: AbstractColumn[ValueType] =>
=======
trait PartitionKey extends PrimaryKey{
  self: Keys =>
>>>>>>> e1ebc29c
  override val isPartitionKey = true
  override val isPrimary = true
}


/**
 * A trait mixable into Column definitions to allow storing them as keys.
 */
trait SecondaryKey[ValueType] extends Key[ValueType, SecondaryKey[ValueType]] {
  self: AbstractColumn[ValueType] => override val isSecondaryKey = true
}<|MERGE_RESOLUTION|>--- conflicted
+++ resolved
@@ -15,21 +15,12 @@
  */
 package com.newzly.phantom.keys
 
-import com.newzly.phantom.CassandraTable
-<<<<<<< HEAD
 import com.newzly.phantom.column.AbstractColumn
-=======
-import com.newzly.phantom.column.{Keys, Column, PrimitiveColumn}
-import com.newzly.phantom.query.QueryCondition
-import com.datastax.driver.core.querybuilder.QueryBuilder
->>>>>>> e1ebc29c
-
 
 private[phantom] trait Key[ValueType, KeyType <: Key[ValueType, KeyType]] {
   self: AbstractColumn[ValueType] =>
 }
 
-<<<<<<< HEAD
 trait PrimaryKey[ValueType] extends Key[ValueType, PrimaryKey[ValueType]] {
   self: AbstractColumn[ValueType] =>
   override val isPrimary = true
@@ -37,10 +28,6 @@
 
 trait PartitionKey[ValueType] extends Key[ValueType, PartitionKey[ValueType]] {
   self: AbstractColumn[ValueType] =>
-=======
-trait PartitionKey extends PrimaryKey{
-  self: Keys =>
->>>>>>> e1ebc29c
   override val isPartitionKey = true
   override val isPrimary = true
 }
