/*
 * Copyright 2013 - 2017 Outworkers Ltd.
 *
 * Licensed under the Apache License, Version 2.0 (the "License");
 * you may not use this file except in compliance with the License.
 * You may obtain a copy of the License at
 *
 *     http://www.apache.org/licenses/LICENSE-2.0
 *
 * Unless required by applicable law or agreed to in writing, software
 * distributed under the License is distributed on an "AS IS" BASIS,
 * WITHOUT WARRANTIES OR CONDITIONS OF ANY KIND, either express or implied.
 * See the License for the specific language governing permissions and
 * limitations under the License.
 */
package com.outworkers.phantom.ops

import com.datastax.driver.core.{Session, Statement}
import com.outworkers.phantom.builder.batch.BatchQuery
import com.outworkers.phantom.builder._
import com.outworkers.phantom.builder.query.CreateQuery.DelegatedCreateQuery
import com.outworkers.phantom.builder.query.execution._
import com.outworkers.phantom.builder.query.prepared.{ExecutablePreparedQuery, ExecutablePreparedSelectQuery}
import com.outworkers.phantom.builder.query._
import com.outworkers.phantom.connectors.KeySpace
import com.outworkers.phantom.database.Database
import com.outworkers.phantom.macros.{==:==, SingleGeneric, TableHelper}
import com.outworkers.phantom.{CassandraTable, ResultSet, Row}
import shapeless.{Generic, HList}

import scala.collection.generic.CanBuildFrom
import scala.concurrent.ExecutionContextExecutor

abstract class QueryContext[P[_], F[_], Timeout](
  defaultTimeout: Timeout
)(
  implicit fMonad: FutureMonad[F],
  val promiseInterface: PromiseInterface[P, F]
) { outer =>

<<<<<<< HEAD

  type ListValue[T] = com.outworkers.phantom.builder.query.prepared.ListValue[T]
  val ListValue = com.outworkers.phantom.builder.query.prepared.ListValue
=======
  type QueryNotExecuted = _root_.com.outworkers.phantom.ops.QueryNotExecuted
>>>>>>> 277ccd5d

  implicit val adapter: GuavaAdapter[F] = promiseInterface.adapter

  def executeStatements[M[X] <: TraversableOnce[X]](
    col: QueryCollection[M]
  ): ExecutableStatements[F, M] = {
    new ExecutableStatements[F, M](col)
  }

  /**
    * An abstract implementation for blockingly waiting for future completion.
    * We need this for synchronously prepared statements and other instances
    * and a mechanism to abstract over the various future backends.
    * @param f The underlying future to wait for.
    * @param timeout The amount of time to wait for.
    * @tparam T the type of the underlying future.
    * @return The underlying value if the future is successfully completed, or an error thrown otherwise.
    */
  def blockAwait[T](f: F[T], timeout: Timeout): T

  implicit class BatchOps[Status <: ConsistencyBound](val query: BatchQuery[Status]) {
    def future()(implicit session: Session, ctx: ExecutionContextExecutor): F[ResultSet] = {
      promiseInterface.adapter.executeBatch(query.makeBatch())
    }
  }

  implicit class RootQueryOps[
    Table <: CassandraTable[Table, _],
    Record,
    Status <: ConsistencyBound
  ](val query: RootQuery[Table, Record, Status]) {
    def future()(
      implicit session: Session,
      ctx: ExecutionContextExecutor
    ): F[ResultSet] = promiseInterface.adapter.fromGuava(query.executableQuery)
  }

  implicit class RootSelectBlockOps[
    Table <: CassandraTable[Table, _],
    Record
  ](val block: RootSelectBlock[Table, Record])(
    implicit keySpace: KeySpace
  ) extends ResultQueryInterface[F, Table, Record, Unlimited] {
    override def fromRow(r: Row): Record = block.rowFunc(r)

    /**
      * Returns the first row from the select ignoring everything else
      *
      * @param session The implicit session provided by a [[com.outworkers.phantom.connectors.Connector]].
      * @param ev      The implicit limit for the query.
      * @param ec      The implicit Scala execution context.
      * @return A Scala future guaranteed to contain a single result wrapped as an Option.
      */
    override def one()(
      implicit session: Session,
      ev: =:=[Unlimited, Unlimited],
      ec: ExecutionContextExecutor
    ): F[Option[Record]] = block.all().one()

    override def executableQuery: ExecutableCqlQuery = block.all().executableQuery
  }

  implicit def updateOps[
    T <: CassandraTable[T, _],
    R,
    L <: LimitBound,
    O <: OrderBound,
    S <: ConsistencyBound,
    Chain <: WhereBound,
    PS <: HList
  ](query: UpdateQuery[T, R, L, O, S, Chain, PS]): UpdateIncompleteQueryOps[P, F] = {
    new UpdateIncompleteQueryOps(query.executableQuery, query.setPart)
  }

  implicit def assignmentUpdateOps[
    T <: CassandraTable[T, _],
    R,
    L <: LimitBound,
    O <: OrderBound,
    S <: ConsistencyBound,
    Chain <: WhereBound,
    PS <: HList,
    MP <: HList
  ](query: AssignmentsQuery[T, R, L, O, S, Chain, PS, MP]): UpdateIncompleteQueryOps[P, F] = {
    new UpdateIncompleteQueryOps(query.executableQuery, query.setPart)
  }

  implicit def conditionalUpdateOps[
    T <: CassandraTable[T, _],
    R,
    L <: LimitBound,
    O <: OrderBound,
    S <: ConsistencyBound,
    Chain <: WhereBound,
    PS <: HList,
    MP <: HList
  ](query: ConditionalQuery[T, R, L, O, S, Chain, PS, MP]): UpdateIncompleteQueryOps[P, F] = {
    new UpdateIncompleteQueryOps(query.executableQuery, query.setPart)
  }


  implicit class SelectOps[
    Table <: CassandraTable[Table, _],
    Record,
    Limit <: LimitBound,
    Order <: OrderBound,
    Status <: ConsistencyBound,
    Chain <: WhereBound,
    PS <: HList
  ](
    override val query: SelectQuery[Table, Record, Limit, Order, Status, Chain, PS]
  ) extends SelectQueryOps(query) {
    override def executableQuery: ExecutableCqlQuery = query.executableQuery
  }

  implicit class DatabaseOperation[DB <: Database[DB]](
    override val db: Database[DB]
  ) extends DbOps[P, F, DB, Timeout](db) {
    override def execute[M[X] <: TraversableOnce[X]](col: QueryCollection[M])(
      implicit cbf: CanBuildFrom[M[ExecutableCqlQuery], ExecutableCqlQuery, M[ExecutableCqlQuery]]
    ): ExecutableStatements[F, M] = {
      executeStatements(col)
    }

    override def defaultTimeout: Timeout = outer.defaultTimeout

    override def await[T](f: F[T], timeout: Timeout): T = outer.blockAwait(f, timeout)
  }

  implicit class ExecutablePrepareQueryOps(query: ExecutablePreparedQuery) extends QueryInterface[F] {
    override def executableQuery: ExecutableCqlQuery = query.executableQuery

    /**
      * Default asynchronous query execution method. This will convert the underlying
      * call to Cassandra done with Google Guava ListenableFuture to a consumable
      * Scala Future that will be completed once the operation is completed on the
      * database end.
      *
      * The execution context of the transformation is provided by phantom via
      * based on the execution engine used.
      *
      * @param session The implicit session provided by a [[com.outworkers.phantom.connectors.Connector]].
      * @param ec The implicit Scala execution context.
      * @return An asynchronous Scala future wrapping the Datastax result set.
      */
    override def future()(
      implicit session: Session,
      ec: ExecutionContextExecutor
    ): F[ResultSet] = {
      promiseInterface.adapter.fromGuava(query.options(query.st))
    }

    /**
      * This will convert the underlying call to Cassandra done with Google Guava ListenableFuture to a consumable
      * Scala Future that will be completed once the operation is completed on the
      * database end.
      *
      * The execution context of the transformation is provided by phantom via
      * based on the execution engine used.
      *
      * @param modifyStatement The function allowing to modify underlying [[Statement]]
      * @param session The implicit session provided by a [[com.outworkers.phantom.connectors.Connector]].
      * @param executor The implicit Scala executor.
      * @return An asynchronous Scala future wrapping the Datastax result set.
      */
    override def future(modifyStatement: Statement => Statement)(
      implicit session: Session,
      executor: ExecutionContextExecutor
    ): F[ResultSet] = promiseInterface.adapter.fromGuava(modifyStatement(query.options(query.st)))
  }

  implicit class ExecutablePreparedSelect[
    Table <: CassandraTable[Table, _],
    R,
    Limit <: LimitBound
  ](query: ExecutablePreparedSelectQuery[Table, R, Limit]) extends ResultQueryInterface[F, Table, R, Limit] {
    override def fromRow(r: Row): R = query.fn(r)

    /**
      * Default asynchronous query execution method. This will convert the underlying
      * call to Cassandra done with Google Guava ListenableFuture to a consumable
      * Scala Future that will be completed once the operation is completed on the
      * database end.
      *
      * The execution context of the transformation is provided by phantom via
      * based on the execution engine used.
      *
      * @param session The implicit session provided by a [[com.outworkers.phantom.connectors.Connector]].
      * @param ec The implicit Scala execution context.
      * @return An asynchronous Scala future wrapping the Datastax result set.
      */
    override def future()(
      implicit session: Session,
      ec: ExecutionContextExecutor
    ): F[ResultSet] = {
      promiseInterface.adapter.fromGuava(query.options(query.st))
    }

    /**
      * Returns the first row from the select ignoring everything else
      *
      * @param session The implicit session provided by a [[com.outworkers.phantom.connectors.Connector]].
      * @param ev      The implicit limit for the query.
      * @param ec      The implicit Scala execution context.
      * @return A Scala future guaranteed to contain a single result wrapped as an Option.
      */
    override def one()(
      implicit session: Session,
      ev: Limit =:= Unlimited,
      ec: ExecutionContextExecutor
    ): F[Option[R]] = future() map (_.value().map(query.fn))

    override def executableQuery: ExecutableCqlQuery = query.executableQuery
  }

  implicit class CreateQueryOps[
    Table <: CassandraTable[Table, Record],
    Record,
    Consistency <: ConsistencyBound
  ](val query: CreateQuery[Table, Record, Consistency])(
    implicit keySpace: KeySpace
  ) extends MultiQueryInterface[Seq, F] {

    /**
      * This will convert the underlying call to Cassandra done with Google Guava ListenableFuture to a consumable
      * Scala Future that will be completed once the operation is completed on the
      * database end.
      *
      * The execution context of the transformation is provided by phantom via
      * based on the execution engine used.
      *
      * @param modifier The function allowing to modify underlying [[Statement]].
      * @param session The implicit session provided by a [[com.outworkers.phantom.connectors.Connector]].
      * @param executor The implicit Scala executor.
      * @return An asynchronous Scala future wrapping the Datastax result set.
      */
    override def future(modifier: Statement => Statement)(
      implicit session: Session,
      executor: ExecutionContextExecutor
    ): F[Seq[ResultSet]] = QueryContext.create(query.delegate, Some(modifier))

    override def future()(
      implicit session: Session,
      ctx: ExecutionContextExecutor
    ): F[Seq[ResultSet]] = QueryContext.create(query.delegate)
  }

  implicit class CassandraTableStoreMethods[T <: CassandraTable[T, R], R](val table: CassandraTable[T, R]) {

    def createSchema(timeout: Timeout = defaultTimeout)(
      implicit session: Session,
      keySpace: KeySpace,
      ctx: ExecutionContextExecutor
    ): Seq[ResultSet] = {
      blockAwait(table.autocreate(keySpace).future(), timeout)
    }

    def storeRecord[V1, Repr <: HList, HL <: HList, Out <: HList](input: V1)(
      implicit keySpace: KeySpace,
      session: Session,
      thl: TableHelper.Aux[T, R, Repr],
      gen: Generic.Aux[V1, HL],
      sg: SingleGeneric.Aux[V1, Repr, HL, Out],
      ctx: ExecutionContextExecutor,
      ev: Out ==:== Repr
    ): F[ResultSet] = promiseInterface.adapter.fromGuava(table.store(input).executableQuery)

    def storeRecords[M[X] <: TraversableOnce[X], V1, Repr <: HList, HL <: HList, Out <: HList](inputs: M[V1])(
      implicit keySpace: KeySpace,
      session: Session,
      thl: TableHelper.Aux[T, R, Repr],
      gen: Generic.Aux[V1, HL],
      sg: SingleGeneric.Aux[V1, Repr, HL, Out],
      ev: Out ==:== Repr,
      ctx: ExecutionContextExecutor,
      cbfB: CanBuildFrom[M[ExecutableCqlQuery], ExecutableCqlQuery, M[ExecutableCqlQuery]],
      fbf: CanBuildFrom[M[F[ResultSet]], F[ResultSet], M[F[ResultSet]]],
      fbf2: CanBuildFrom[M[F[ResultSet]], ResultSet, M[ResultSet]]
    ): F[M[ResultSet]] = {

      val queries = (cbfB() /: inputs)((acc, el) => acc += table.store(el).executableQuery)

      executeStatements[M](new QueryCollection[M](queries.result())).future()(session, ctx, fbf, fbf2)
    }
  }

  implicit class QueryCollectionOps[M[X] <: TraversableOnce[X]](val col: QueryCollection[M]) {

    def future()(
      implicit session: Session,
      ec: ExecutionContextExecutor,
      fbf: CanBuildFrom[M[F[ResultSet]], F[ResultSet], M[F[ResultSet]]],
      ebf: CanBuildFrom[M[F[ResultSet]], ResultSet, M[ResultSet]]
    ): F[M[ResultSet]] = executeStatements(col).future()

    def sequence()(
      implicit session: Session,
      ec: ExecutionContextExecutor,
      cbf: CanBuildFrom[M[ExecutableCqlQuery], ResultSet, M[ResultSet]]
    ): F[M[ResultSet]] = executeStatements(col).sequence()
  }
}


object QueryContext {
  def create[P[_], F[_]](
    query: DelegatedCreateQuery,
    modifier: Option[Statement => Statement] = None
  )(
    implicit interface: PromiseInterface[P, F],
    futureMonad: FutureMonad[F],
    session: Session,
    ctx: ExecutionContextExecutor
  ): F[Seq[ResultSet]] = {

    implicit val adapter: GuavaAdapter[F] = interface.adapter

    for {
      tableCreationQuery <- adapter.fromGuava(query.executable, modifier)
      secondaryIndexes <- new ExecutableStatements(query.indexList).future()
      sasiIndexes <- new ExecutableStatements(query.sasiIndexes).future()
    } yield Seq(tableCreationQuery) ++ secondaryIndexes ++ sasiIndexes
  }
}<|MERGE_RESOLUTION|>--- conflicted
+++ resolved
@@ -38,13 +38,11 @@
   val promiseInterface: PromiseInterface[P, F]
 ) { outer =>
 
-<<<<<<< HEAD
+  type QueryNotExecuted = _root_.com.outworkers.phantom.ops.QueryNotExecuted
+
 
   type ListValue[T] = com.outworkers.phantom.builder.query.prepared.ListValue[T]
   val ListValue = com.outworkers.phantom.builder.query.prepared.ListValue
-=======
-  type QueryNotExecuted = _root_.com.outworkers.phantom.ops.QueryNotExecuted
->>>>>>> 277ccd5d
 
   implicit val adapter: GuavaAdapter[F] = promiseInterface.adapter
 
