--- conflicted
+++ resolved
@@ -409,27 +409,19 @@
     tpe: Type,
     exclusions: Symbol => Option[Symbol]
   ): Seq[Symbol] = {
-<<<<<<< HEAD
-    val tpe = weakTypeOf[T].typeSymbol.typeSignature
-=======
->>>>>>> 387ad79a
     (
       for {
         baseClass <- tpe.baseClasses.reverse.flatMap(exclusions(_))
         symbol <- baseClass.typeSignature.members.sorted
         if symbol.typeSignature <:< typeOf[Filter]
       } yield symbol
-<<<<<<< HEAD
     )(collection.breakOut) distinct
-=======
-    ) (collection.breakOut) distinct
   }
 
   def filterMembers[T : WeakTypeTag, Filter : TypeTag](
     exclusions: Symbol => Option[Symbol] = { s: Symbol => Some(s) }
   ): Seq[Symbol] = {
     filterMembers[Filter](weakTypeOf[T], exclusions)
->>>>>>> 387ad79a
   }
 
   def filterColumns[Filter : TypeTag](columns: Seq[Type]): Seq[Type] = {
