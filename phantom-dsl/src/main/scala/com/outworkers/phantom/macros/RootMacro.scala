--- conflicted
+++ resolved
@@ -185,11 +185,8 @@
 
     def fromRow: Option[Tree] = {
       if (unmatched.isEmpty) {
-        val columnNames = matched.sortBy(_.left.index).map {
-          m => q"$tableTerm.${m.right.name}.apply($rowTerm)"
-        }
-        val tree = q"""new $recordType(..$columnNames)"""
-        Some(tree)
+        val columnNames = matched.sortBy(_.left.index).map { m => q"$tableTerm.${m.right.name}.apply($rowTerm)" }
+        Some(q"""new $recordType(..$columnNames)""")
       } else {
         None
       }
@@ -309,10 +306,7 @@
       if (unmatchedColumns.isEmpty) {
         recString
       } else {
-<<<<<<< HEAD
         logger.debug(s"Found unmatched columns for ${printType(tableTpe)}: ${debugList(unmatchedColumns)}")
-=======
->>>>>>> 951dcaa5
         val cols = unmatchedColumns.map(f => s"${f.name.decodedName.toString} -> ${printType(f.tpe)}")
         cols.mkString(", ") + s", $recString"
       }
