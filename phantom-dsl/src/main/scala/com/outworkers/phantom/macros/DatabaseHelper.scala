--- conflicted
+++ resolved
@@ -17,6 +17,7 @@
 
 import com.outworkers.phantom.CassandraTable
 import com.outworkers.phantom.database.{Database, ExecutableCreateStatementsList}
+import com.outworkers.phantom.builder.query.CreateQuery
 import com.outworkers.phantom.connectors.KeySpace
 import scala.reflect.macros.whitebox
 
@@ -37,25 +38,18 @@
   import c.universe._
 
   private[this] val keySpaceTpe = tq"_root_.com.outworkers.phantom.connectors.KeySpace"
-<<<<<<< HEAD
-=======
   private[this] val macroPkg = q"_root_.com.outworkers.phantom.macros"
   private[this] val seqTpe: Tree => Tree = { tpe =>
     tq"_root_.scala.collection.immutable.Seq[$tpe]"
   }
 
   private[this] val seqCmp = q"_root_.scala.collection.immutable.Seq"
->>>>>>> 387ad79a
 
   def macroImpl[T <: Database[T] : WeakTypeTag]: Tree = {
     val tpe = weakTypeOf[T]
     val tableSymbol = tq"_root_.com.outworkers.phantom.CassandraTable[_, _]"
 
-<<<<<<< HEAD
-    val accessors = filterMembers[T, CassandraTable[_, _]]()
-=======
     val accessors = filterMembers[CassandraTable[_, _]](tpe, Some(_))
->>>>>>> 387ad79a
 
     val prefix = q"_root_.com.outworkers.phantom.database"
 
