/*
 * Copyright 2013 - 2017 Outworkers Ltd.
 *
 * Licensed under the Apache License, Version 2.0 (the "License");
 * you may not use this file except in compliance with the License.
 * You may obtain a copy of the License at
 *
 *     http://www.apache.org/licenses/LICENSE-2.0
 *
 * Unless required by applicable law or agreed to in writing, software
 * distributed under the License is distributed on an "AS IS" BASIS,
 * WITHOUT WARRANTIES OR CONDITIONS OF ANY KIND, either express or implied.
 * See the License for the specific language governing permissions and
 * limitations under the License.
 */
package com.outworkers.phantom.macros

import com.outworkers.phantom.CassandraTable
import com.outworkers.phantom.database.{Database, ExecutableCreateStatementsList}
import com.outworkers.phantom.builder.query.CreateQuery
import com.outworkers.phantom.connectors.KeySpace
import scala.reflect.macros.whitebox

trait DatabaseHelper[T <: Database[T]] {
  def tables(db: T): Seq[CassandraTable[_ ,_]]

  def createQueries(db: T)(implicit keySpace: KeySpace): ExecutableCreateStatementsList
}

object DatabaseHelper {
  implicit def macroMaterialise[
    T <: Database[T]
  ]: DatabaseHelper[T] = macro DatabaseHelperMacro.macroImpl[T]
}

@macrocompat.bundle
class DatabaseHelperMacro(val c: whitebox.Context) extends RootMacro {
  import c.universe._

<<<<<<< HEAD
  private[this] val keySpaceTpe = tq"_root_.com.outworkers.phantom.connectors.KeySpace"
  private[this] val macroPkg = q"_root_.com.outworkers.phantom.macros"
=======
>>>>>>> 54267689
  private[this] val seqTpe: Tree => Tree = { tpe =>
    tq"_root_.scala.collection.immutable.Seq[$tpe]"
  }

<<<<<<< HEAD
=======
  private[this] val tableSymbol = tq"_root_.com.outworkers.phantom.CassandraTable[_, _]"

>>>>>>> 54267689
  private[this] val seqCmp = q"_root_.scala.collection.immutable.Seq"

  def macroImpl[T <: Database[T] : WeakTypeTag]: Tree = {
    val tpe = weakTypeOf[T]

    val accessors = filterMembers[CassandraTable[_, _]](tpe, Some(_))

    val prefix = q"_root_.com.outworkers.phantom.database"

    val tableList = accessors.map { sym =>
      val name = sym.asTerm.name.toTermName
      q"db.$name"
    }

    val queryList = tableList.map(tb => q"$tb.autocreate(space)")

    val listType = tq"$prefix.ExecutableCreateStatementsList"

    q"""
       new $macroPkg.DatabaseHelper[$tpe] {
         def tables(db: $tpe): ${seqTpe(tableSymbol)} = {
           $seqCmp.apply[$tableSymbol](..$tableList)
         }

         def createQueries(db: $tpe)(implicit space: $keyspaceType): $listType = {
            new $prefix.ExecutableCreateStatementsList(
              space => $seqCmp.apply(..$queryList)
            )
         }
       }
     """
  }
}<|MERGE_RESOLUTION|>--- conflicted
+++ resolved
@@ -37,20 +37,12 @@
 class DatabaseHelperMacro(val c: whitebox.Context) extends RootMacro {
   import c.universe._
 
-<<<<<<< HEAD
-  private[this] val keySpaceTpe = tq"_root_.com.outworkers.phantom.connectors.KeySpace"
-  private[this] val macroPkg = q"_root_.com.outworkers.phantom.macros"
-=======
->>>>>>> 54267689
   private[this] val seqTpe: Tree => Tree = { tpe =>
     tq"_root_.scala.collection.immutable.Seq[$tpe]"
   }
 
-<<<<<<< HEAD
-=======
   private[this] val tableSymbol = tq"_root_.com.outworkers.phantom.CassandraTable[_, _]"
 
->>>>>>> 54267689
   private[this] val seqCmp = q"_root_.scala.collection.immutable.Seq"
 
   def macroImpl[T <: Database[T] : WeakTypeTag]: Tree = {
