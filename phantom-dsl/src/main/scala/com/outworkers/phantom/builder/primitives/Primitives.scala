--- conflicted
+++ resolved
@@ -30,13 +30,8 @@
 import org.joda.time.{DateTime, DateTimeZone}
 import org.joda.time.{LocalDate => JodaLocalDate}
 
-<<<<<<< HEAD
 import scala.collection.generic.CanBuildFrom
 import scala.util.Try
-=======
-import scala.collection.JavaConverters._
-import scala.util.{ Failure, Success, Try }
->>>>>>> 2db8a1d3
 
 object Utils {
   private[this] def unsupported(version: ProtocolVersion): DriverInternalError = {
@@ -454,55 +449,9 @@
       DateSerializer.asCql(value)
     }
 
-<<<<<<< HEAD
     override def fromString(value: String): LocalDate = {
       LocalDate.fromMillisSinceEpoch(new DateTime(value, DateTimeZone.UTC).getMillis)
     }
-=======
-  def option[T : Primitive]: Primitive[Option[T]] = {
-    val ev = implicitly[Primitive[T]]
-
-    val nullString = None.orNull.asInstanceOf[String]
-
-    new Primitive[Option[T]] {
-
-      override def fromRow(column: String, row: GettableByNameData): Try[Option[T]] = {
-        ev.fromRow(column, row) match {
-          case Success(value) => Success(Some(value))
-          case Failure(err) => Success(None)
-        }
-      }
-
-      override def fromRow(index: Int, row: GettableByIndexData): Try[Option[T]] = {
-        ev.fromRow(index, row) match {
-          case Success(value) => Success(Some(value))
-          case Failure(err) => Success(None)
-        }
-      }
-
-      override def cassandraType: String = ev.cassandraType
-
-      override def fromString(value: String): Option[T] = Option(ev.fromString(value))
-
-      override def asCql(value: Option[T]): String = {
-          value.map(ev.asCql).getOrElse(nullString)
-      }
-
-      override def clz: Class[Option[T]] = classOf[Option[T]]
-
-      override type PrimitiveType = Option[T]
-    }
-  }
-
-  def list[T : Primitive](): Primitive[List[T]] = {
-    new Primitive[List[T]] {
-
-      val ev = implicitly[Primitive[T]]
-
-      override def fromRow(column: String, row: GettableByNameData): Try[List[T]] = {
-        Try(row.getList(column, ev.clz).asScala.toList.map(ev.extract))
-      }
->>>>>>> 2db8a1d3
 
     override def serialize(obj: LocalDate, version: ProtocolVersion): ByteBuffer = {
       nullValueCheck(obj) { dt =>
@@ -607,6 +556,33 @@
     )
   }
 
+  def option[T : Primitive]: Primitive[Option[T]] = {
+    val ev = implicitly[Primitive[T]]
+
+    val nullString = None.orNull.asInstanceOf[String]
+
+    new Primitive[Option[T]] {
+
+      def serialize(obj: Option[T], protocol: ProtocolVersion): ByteBuffer = {
+        obj.fold(
+          Primitive.nullValue.asInstanceOf[ByteBuffer]
+        )(v => ev.serialize(v, protocol))
+      }
+
+      def deserialize(source: ByteBuffer, protocol: ProtocolVersion): Option[T] = {
+        Try(ev.deserialize(source, protocol)).toOption
+      }
+
+      override def cassandraType: String = ev.cassandraType
+
+      override def fromString(value: String): Option[T] = Option(ev.fromString(value))
+
+      override def asCql(value: Option[T]): String = {
+          value.map(ev.asCql).getOrElse(nullString)
+      }
+    }
+  }
+
   def map[K, V](implicit kp: Primitive[K], vp: Primitive[V]): Primitive[Map[K, V]] = {
     new Primitive[Map[K, V]] {
       override def shouldFreeze: Boolean = true
