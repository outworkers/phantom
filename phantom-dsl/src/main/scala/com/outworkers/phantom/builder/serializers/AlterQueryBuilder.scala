--- conflicted
+++ resolved
@@ -63,22 +63,8 @@
    * @param columnType The type of the new column.
    * @return A CQLQuery enclosing the ADD part of an alter query.
    */
-<<<<<<< HEAD
   def addStatic(column: String, columnType: String): CQLQuery = {
     CQLQuery(column).forcePad.append(columnType).forcePad.append(CQLSyntax.static)
-=======
-  def addStatic(qb: CQLQuery, column: String, columnType: String): CQLQuery = {
-    qb.pad.append(CQLSyntax.Alter.Add)
-      .forcePad.append(column)
-      .forcePad.append(columnType)
-      .forcePad.append(CQLSyntax.static)
-  }
-
-
-  def add(qb: CQLQuery, definition: CQLQuery): CQLQuery = {
-    qb.pad.append(CQLSyntax.Alter.Add)
-      .forcePad.append(definition)
->>>>>>> 9804eb58
   }
 
   /**
