/*
 * Copyright 2013-2015 Websudos, Limited.
 *
 * All rights reserved.
 *
 * Redistribution and use in source and binary forms, with or without
 * modification, are permitted provided that the following conditions are met:
 *
 * - Redistributions of source code must retain the above copyright notice,
 * this list of conditions and the following disclaimer.
 *
 * - Redistributions in binary form must reproduce the above copyright
 * notice, this list of conditions and the following disclaimer in the
 * documentation and/or other materials provided with the distribution.
 *
 * - Explicit consent must be obtained from the copyright owner, Outworkers Limited before any redistribution is made.
 *
 * THIS SOFTWARE IS PROVIDED BY THE COPYRIGHT HOLDERS AND CONTRIBUTORS "AS IS"
 * AND ANY EXPRESS OR IMPLIED WARRANTIES, INCLUDING, BUT NOT LIMITED TO, THE
 * IMPLIED WARRANTIES OF MERCHANTABILITY AND FITNESS FOR A PARTICULAR PURPOSE
 * ARE DISCLAIMED. IN NO EVENT SHALL THE COPYRIGHT HOLDER OR CONTRIBUTORS BE
 * LIABLE FOR ANY DIRECT, INDIRECT, INCIDENTAL, SPECIAL, EXEMPLARY, OR
 * CONSEQUENTIAL DAMAGES (INCLUDING, BUT NOT LIMITED TO, PROCUREMENT OF
 * SUBSTITUTE GOODS OR SERVICES; LOSS OF USE, DATA, OR PROFITS; OR BUSINESS
 * INTERRUPTION) HOWEVER CAUSED AND ON ANY THEORY OF LIABILITY, WHETHER IN
 * CONTRACT, STRICT LIABILITY, OR TORT (INCLUDING NEGLIGENCE OR OTHERWISE)
 * ARISING IN ANY WAY OUT OF THE USE OF THIS SOFTWARE, EVEN IF ADVISED OF THE
 * POSSIBILITY OF SUCH DAMAGE.
 */
package com.websudos.phantom.builder.serializers

import com.websudos.phantom.builder.QueryBuilder.Utils
import com.websudos.phantom.builder.query.CQLQuery
import com.websudos.phantom.builder.syntax.CQLSyntax

private[builder] trait Utils {

  def ignoreNulls(): CQLQuery = {
    CQLQuery(CQLSyntax.ignoreNulls)
  }

  def concat(qb: CQLQuery, clause: CQLQuery): CQLQuery = {
    qb.forcePad.append(clause)
  }

  def concat(qb: CQLQuery, op: String, clause: CQLQuery): CQLQuery = {
    qb.pad.append(op).forcePad.append(clause)
  }

  def operator(op: String, clause: CQLQuery): CQLQuery = {
    CQLQuery(op).forcePad.append(clause)
  }

  def concat(column: String, op: String, value: String): CQLQuery = {
    CQLQuery(column).pad.append(op).forcePad.append(value)
  }

  def option(column: String, op: String, value: String): CQLQuery = {
    CQLQuery(column).append(op).forcePad.append(value)
  }

  def join(list: TraversableOnce[String]): CQLQuery = {
    CQLQuery(CQLSyntax.Symbols.`(`).append(list.mkString(", ")).append(CQLSyntax.Symbols.`)`)
  }

  def join(qbs: CQLQuery*): CQLQuery = {
    CQLQuery(qbs.map(_.queryString).mkString(", "))
  }

  def collection(list: TraversableOnce[String]): CQLQuery = {
    CQLQuery(CQLSyntax.Symbols.`[`).append(list.mkString(", ")).append(CQLSyntax.Symbols.`]`)
  }

  def set(list: Set[String]): CQLQuery = {
    CQLQuery(CQLSyntax.Symbols.`{`).append(list.mkString(", ")).append(CQLSyntax.Symbols.`}`)
  }

  def map(list: TraversableOnce[(String, String)]): CQLQuery = {
    CQLQuery(CQLSyntax.Symbols.`{`)
      .append(list.map { case (key, value) => s"$key : $value" }.mkString(", "))
      .append(CQLSyntax.Symbols.`}`)
  }

  def curlyWrap(qb: String): CQLQuery = {
<<<<<<< HEAD
    CQLQuery(CQLSyntax.Symbols.`{`)
      .pad.append(qb)
      .forcePad.append(CQLSyntax.Symbols.`}`)
=======
    CQLQuery(CQLSyntax.Symbols.`{`).append(qb).append(CQLSyntax.Symbols.`}`)
>>>>>>> bfa46555
  }

  def curlyWrap(qb: CQLQuery): CQLQuery = curlyWrap(qb.queryString)

  /**
    * A custom series of options that is used to serialize keyspace creation queries.
    * for every instance where serializers are needed to produce {'a': 'b', 'c': 2} type queries.
    * @param clauses The set of CQL clauses, pre-serialised to their 'a': 'b' form.
    * @param sep A separator to use during query creation.
    * @return A CQL query of the specified format.
    */
  def options(clauses: List[CQLQuery], sep: String = ", "): CQLQuery = {
    Utils.curlyWrap(clauses.map(_.queryString).mkString(sep))
  }

  /**
    * Serializes the CQL definition of a map key based on a column and a key value.
    * When this method is called, the key should be already serialized using the Primitive API.
    * It will take 2 strings and produce an output of the following type:
    *
    * {{{
    *   QueryBuilder.Utils.mapKey("col", "test") == "col['test']"
    * }}}
    *
    * @param column The name of the column.
    * @param key The value of the key, pre-escaped and converted from a CQL Primitive to a string serialization.
    * @return
    */
  def mapKey(column: String, key: String): CQLQuery = {
    CQLQuery(column).append(CQLSyntax.Symbols.`[`)
      .append(key).append(CQLSyntax.Symbols.`]`)
  }

  def tableOption(option: String, value: String): CQLQuery = {
    Utils.concat(option, CQLSyntax.Symbols.`=`, value)
  }

  def tableOption(option: String, value: CQLQuery): CQLQuery = {
    tableOption(option, value.queryString)
  }
}

private[builder] object qUtils extends Utils<|MERGE_RESOLUTION|>--- conflicted
+++ resolved
@@ -82,13 +82,7 @@
   }
 
   def curlyWrap(qb: String): CQLQuery = {
-<<<<<<< HEAD
-    CQLQuery(CQLSyntax.Symbols.`{`)
-      .pad.append(qb)
-      .forcePad.append(CQLSyntax.Symbols.`}`)
-=======
     CQLQuery(CQLSyntax.Symbols.`{`).append(qb).append(CQLSyntax.Symbols.`}`)
->>>>>>> bfa46555
   }
 
   def curlyWrap(qb: CQLQuery): CQLQuery = curlyWrap(qb.queryString)
