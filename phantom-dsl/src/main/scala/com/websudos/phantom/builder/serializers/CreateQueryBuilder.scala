--- conflicted
+++ resolved
@@ -117,15 +117,11 @@
   }
 
   def caching(qb: String, wrapped: Boolean): CQLQuery = {
-<<<<<<< HEAD
-    val settings = if (wrapped) CQLQuery.empty.appendSingleQuote(qb) else CQLQuery.empty.append(Utils.curlyWrap(qb))
-=======
     val settings = if (!wrapped) {
       CQLQuery.empty.appendSingleQuote(qb)
     } else {
       CQLQuery.empty.append(Utils.curlyWrap(qb))
     }
->>>>>>> bfa46555
 
     Utils.tableOption(
       CQLSyntax.CreateOptions.caching,
