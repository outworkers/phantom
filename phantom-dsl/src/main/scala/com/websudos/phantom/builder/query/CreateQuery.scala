/*
 * Copyright 2013-2015 Websudos, Limited.
 *
 * All rights reserved.
 *
 * Redistribution and use in source and binary forms, with or without
 * modification, are permitted provided that the following conditions are met:
 *
 * - Redistributions of source code must retain the above copyright notice,
 * this list of conditions and the following disclaimer.
 *
 * - Redistributions in binary form must reproduce the above copyright
 * notice, this list of conditions and the following disclaimer in the
 * documentation and/or other materials provided with the distribution.
 *
 * - Explicit consent must be obtained from the copyright owner, Websudos Limited before any redistribution is made.
 *
 * THIS SOFTWARE IS PROVIDED BY THE COPYRIGHT HOLDERS AND CONTRIBUTORS "AS IS"
 * AND ANY EXPRESS OR IMPLIED WARRANTIES, INCLUDING, BUT NOT LIMITED TO, THE
 * IMPLIED WARRANTIES OF MERCHANTABILITY AND FITNESS FOR A PARTICULAR PURPOSE
 * ARE DISCLAIMED. IN NO EVENT SHALL THE COPYRIGHT HOLDER OR CONTRIBUTORS BE
 * LIABLE FOR ANY DIRECT, INDIRECT, INCIDENTAL, SPECIAL, EXEMPLARY, OR
 * CONSEQUENTIAL DAMAGES (INCLUDING, BUT NOT LIMITED TO, PROCUREMENT OF
 * SUBSTITUTE GOODS OR SERVICES; LOSS OF USE, DATA, OR PROFITS; OR BUSINESS
 * INTERRUPTION) HOWEVER CAUSED AND ON ANY THEORY OF LIABILITY, WHETHER IN
 * CONTRACT, STRICT LIABILITY, OR TORT (INCLUDING NEGLIGENCE OR OTHERWISE)
 * ARISING IN ANY WAY OUT OF THE USE OF THIS SOFTWARE, EVEN IF ADVISED OF THE
 * POSSIBILITY OF SUCH DAMAGE.
 */
package com.websudos.phantom.builder.query

import com.datastax.driver.core._
import com.twitter.util.{Future => TwitterFuture}
import com.websudos.phantom.builder._
import com.websudos.phantom.builder.syntax.CQLSyntax
import com.websudos.phantom.connectors.KeySpace
import com.websudos.phantom.{CassandraTable, Manager}

import scala.annotation.implicitNotFound
import scala.concurrent.{ ExecutionContext, Future => ScalaFuture}

class RootCreateQuery[
  Table <: CassandraTable[Table, _],
  Record
](val table: Table) {

  private[phantom] def default()(implicit keySpace: KeySpace): CQLQuery = {
    CQLQuery(CQLSyntax.create).forcePad.append(CQLSyntax.table)
      .forcePad.append(QueryBuilder.keyspace(keySpace.name, table.tableName)).forcePad
      .append(CQLSyntax.Symbols.`(`)
      .append(QueryBuilder.Utils.join(table.columns.map(_.qb): _*))
      .append(CQLSyntax.Symbols.`,`)
      .forcePad.append(table.defineTableKey())
      .append(CQLSyntax.Symbols.`)`)
  }

  private[phantom] def toQuery()(implicit keySpace: KeySpace): CreateQuery.Default[Table, Record] = {
    new CreateQuery[Table, Record, Unspecified](table, default, WithPart.empty)
  }


  private[this] def lightweight()(implicit keySpace: KeySpace): CQLQuery = {
    CQLQuery(CQLSyntax.create).forcePad.append(CQLSyntax.table)
      .forcePad.append(CQLSyntax.ifNotExists)
      .forcePad.append(QueryBuilder.keyspace(keySpace.name, table.tableName))
      .forcePad.append(CQLSyntax.Symbols.`(`)
      .append(QueryBuilder.Utils.join(table.columns.map(_.qb): _*))
      .append(CQLSyntax.Symbols.`,`)
      .forcePad.append(table.defineTableKey())
      .append(CQLSyntax.Symbols.`)`)
  }

  /**
   * Creates a lightweight transaction Create query, only executed if a table with the given name is not found.
   * If the target keyspace already has a table with the given name, nothing will happen.
   * Cassandra will not attempt to merge, overrwrite or do anything, and the operation will be deemed
   * successful, but have no side effects.
   *
   * @param keySpace The name of the keySpace to target.
   * @return A create query executed with a lightweight transactions.
   */
  def ifNotExists()(implicit keySpace: KeySpace): CreateQuery.Default[Table, Record] = {
    if (table.clusteringColumns.nonEmpty) {
      new CreateQuery(table, lightweight(), WithPart.empty).withClustering()
    } else {
      new CreateQuery(table, lightweight(), WithPart.empty)
    }
  }
}


class CreateQuery[
  Table <: CassandraTable[Table, _],
  Record,
  Status <: ConsistencyBound
](
  table: Table,
  val init: CQLQuery,
  val withClause: WithPart = WithPart.empty,
  val usingPart: UsingPart = UsingPart.empty,
  override val options: QueryOptions = QueryOptions.empty
) extends ExecutableStatement {

  def consistencyLevel_=(level: ConsistencyLevel)(implicit session: Session): CreateQuery[Table, Record, Specified] = {
    if (session.v3orNewer) {
      new CreateQuery(
        table,
        qb,
        withClause,
        usingPart,
        options.consistencyLevel_=(level)
      )
    } else {
      new CreateQuery(
        table,
        init,
        withClause,
        usingPart append QueryBuilder.consistencyLevel(level.toString),
        options
      )
    }
  }

  @implicitNotFound("You cannot use 2 `with` clauses on the same create query. Use `and` instead.")
  final def `with`(clause: TablePropertyClause): CreateQuery[Table, Record, Status] = {
    if (withClause.list.isEmpty) {
      new CreateQuery(
        table,
        init,
        withClause append QueryBuilder.Create.`with`(clause.qb),
        usingPart,
        options
      )
    } else {
      new CreateQuery(
        table,
        init,
        withClause append QueryBuilder.Update.and(clause.qb),
        usingPart,
        options
      )
    }
  }

  /**
   * Used to automatically define a CLUSTERING ORDER BY clause using the columns already defined in the table.
   * This will use the built in reflection mechanism to fetch all columns defined inside a table.
   * It will then filter the columns that mix in a definition of a clustering key.
   *
   * @return A new Create query, where the builder contains a full clustering clause specified.
   */
  final def withClustering(): CreateQuery[Table, Record, Status] = {

    val clusteringPairs = table.clusteringColumns.map {
      col => {
        val order = if (col.isAscending) CQLSyntax.Ordering.asc else CQLSyntax.Ordering.desc
        (col.name, order)
      }
    }.toList

    `with`(new TablePropertyClause(QueryBuilder.Create.clusteringOrder(clusteringPairs)))
  }

  @implicitNotFound("You cannot use 2 `with` clauses on the same create query. Use `and` instead.")
  final def option(clause: TablePropertyClause): CreateQuery[Table, Record, Status] = {
    `with`(clause)
  }

  @implicitNotFound("You have to use `with` before using `and` in a create query.")
  final def and(clause: TablePropertyClause): CreateQuery[Table, Record, Status] = {
    `with`(clause)
  }

  override def qb: CQLQuery = {
    (withClause merge WithPart.empty) build init
<<<<<<< HEAD
  }

  private[this] def indexList(name: String): ExecutableStatementList = {
    new ExecutableStatementList(table.secondaryKeys map {
      key => {
        if (key.isMapKeyIndex) {
          QueryBuilder.Create.mapIndex(table.tableName, name, key.name)
        } else {
          QueryBuilder.Create.index(table.tableName, name, key.name)
        }
      }
    })
=======
>>>>>>> 41ed7731
  }

  override def future()(implicit session: Session, keySpace: KeySpace): ScalaFuture[ResultSet] = {

    implicit val ex: ExecutionContext = Manager.scalaExecutor

    if (table.secondaryKeys.isEmpty) {
      scalaQueryStringExecuteToFuture(session.newSimpleStatement(qb.terminate().queryString))
    } else {
      super.future() flatMap {
<<<<<<< HEAD
        res => {
           indexList(keySpace.name).future() map {
            _ => {
              Manager.logger.debug(s"Creating secondary indexes on ${QueryBuilder.keyspace(keySpace.name, table.tableName).queryString}")
              res
            }
=======
        res => secondaryIndexes().future() map {
          _ => {
            Manager.logger.debug(s"Creating secondary indexes on ${QueryBuilder.keyspace(keySpace.name, table.tableName).queryString}")
            res
>>>>>>> 41ed7731
          }
        }
      }
    }
  }

  def secondaryIndexes()(implicit keySpace: KeySpace): ExecutableStatementList = {
    new ExecutableStatementList(table.secondaryKeys map {
      key => {
        if(key.isMapKeyIndex) {
          QueryBuilder.Create.mapIndex(table.tableName, keySpace.name, key.name)
        } else {
          QueryBuilder.Create.index(table.tableName, keySpace.name, key.name)
        }
      }
    })
  }

  override def execute()(implicit session: Session, keySpace: KeySpace): TwitterFuture[ResultSet] = {

    if (table.secondaryKeys.isEmpty) {
      twitterQueryStringExecuteToFuture(session.newSimpleStatement(qb.terminate().queryString))
    } else {
      super.execute() flatMap {
        res => {
<<<<<<< HEAD
          indexList(keySpace.name).execute() map {
            _ => {
              Manager.logger.debug(s"Creating secondary indexes on ${QueryBuilder.keyspace(keySpace.name, table.tableName).queryString}")
              res
            }
=======
          secondaryIndexes()
        } execute() map {
          _ => {
            Manager.logger.debug(s"Creating secondary indexes on ${QueryBuilder.keyspace(keySpace.name, table.tableName).queryString}")
            res
>>>>>>> 41ed7731
          }
        }
      }
    }
  }
}

object CreateQuery {
  type Default[T <: CassandraTable[T, _], R] = CreateQuery[T, R, Unspecified]
}

private[phantom] trait CreateImplicits extends TablePropertyClauses {

  val Cache = CacheStrategies

  implicit def rootCreateQueryToCreateQuery[
  T <: CassandraTable[T, _],
  R]
  (root: RootCreateQuery[T, R])(implicit keySpace: KeySpace): CreateQuery.Default[T, R] = {

    if (root.table.clusteringColumns.nonEmpty) {
      new CreateQuery(root.table, root.default, WithPart.empty).withClustering()
    } else {
      new CreateQuery(root.table, root.default, WithPart.empty)
    }
  }
}<|MERGE_RESOLUTION|>--- conflicted
+++ resolved
@@ -173,7 +173,6 @@
 
   override def qb: CQLQuery = {
     (withClause merge WithPart.empty) build init
-<<<<<<< HEAD
   }
 
   private[this] def indexList(name: String): ExecutableStatementList = {
@@ -186,8 +185,6 @@
         }
       }
     })
-=======
->>>>>>> 41ed7731
   }
 
   override def future()(implicit session: Session, keySpace: KeySpace): ScalaFuture[ResultSet] = {
@@ -198,37 +195,18 @@
       scalaQueryStringExecuteToFuture(session.newSimpleStatement(qb.terminate().queryString))
     } else {
       super.future() flatMap {
-<<<<<<< HEAD
         res => {
            indexList(keySpace.name).future() map {
             _ => {
               Manager.logger.debug(s"Creating secondary indexes on ${QueryBuilder.keyspace(keySpace.name, table.tableName).queryString}")
               res
             }
-=======
-        res => secondaryIndexes().future() map {
-          _ => {
-            Manager.logger.debug(s"Creating secondary indexes on ${QueryBuilder.keyspace(keySpace.name, table.tableName).queryString}")
-            res
->>>>>>> 41ed7731
           }
         }
       }
     }
   }
 
-  def secondaryIndexes()(implicit keySpace: KeySpace): ExecutableStatementList = {
-    new ExecutableStatementList(table.secondaryKeys map {
-      key => {
-        if(key.isMapKeyIndex) {
-          QueryBuilder.Create.mapIndex(table.tableName, keySpace.name, key.name)
-        } else {
-          QueryBuilder.Create.index(table.tableName, keySpace.name, key.name)
-        }
-      }
-    })
-  }
-
   override def execute()(implicit session: Session, keySpace: KeySpace): TwitterFuture[ResultSet] = {
 
     if (table.secondaryKeys.isEmpty) {
@@ -236,25 +214,16 @@
     } else {
       super.execute() flatMap {
         res => {
-<<<<<<< HEAD
           indexList(keySpace.name).execute() map {
             _ => {
               Manager.logger.debug(s"Creating secondary indexes on ${QueryBuilder.keyspace(keySpace.name, table.tableName).queryString}")
               res
             }
-=======
-          secondaryIndexes()
-        } execute() map {
-          _ => {
-            Manager.logger.debug(s"Creating secondary indexes on ${QueryBuilder.keyspace(keySpace.name, table.tableName).queryString}")
-            res
->>>>>>> 41ed7731
           }
         }
       }
     }
   }
-}
 
 object CreateQuery {
   type Default[T <: CassandraTable[T, _], R] = CreateQuery[T, R, Unspecified]
