--- conflicted
+++ resolved
@@ -49,13 +49,8 @@
   init: CQLQuery,
   wherePart : WherePart = Defaults.EmptyWherePart,
   casPart : CompareAndSetPart = Defaults.EmptyCompareAndSetPart,
-<<<<<<< HEAD
-  override val consistencyLevel: ConsistencyLevel = null
-) extends Query[Table, Record, Limit, Order, Status, Chain, PS](table, init, null) with Batchable {
-=======
   override val consistencyLevel: Option[ConsistencyLevel] = None
 ) extends Query[Table, Record, Limit, Order, Status, Chain](table, init, null) with Batchable {
->>>>>>> fe71f55f
 
   override protected[this] type QueryType[
     T <: CassandraTable[T, _],
@@ -63,9 +58,8 @@
     L <: LimitBound,
     O <: OrderBound,
     S <: ConsistencyBound,
-    C <: WhereBound,
-    P <: PSBound
-  ] = DeleteQuery[T, R, L, O, S, C, P]
+    C <: WhereBound
+  ] = DeleteQuery[T, R, L, O, S, C]
 
   protected[this] def create[
     T <: CassandraTable[T, _],
@@ -73,16 +67,9 @@
     L <: LimitBound,
     O <: OrderBound,
     S <: ConsistencyBound,
-<<<<<<< HEAD
-    C <: WhereBound,
-    P <: PSBound
-  ](t: T, q: CQLQuery, r: Row => R, consistencyLevel: ConsistencyLevel = null): QueryType[T, R, L, O, S, C, P] = {
-    new DeleteQuery[T, R, L, O, S, C, P](t, q, Defaults.EmptyWherePart, Defaults.EmptyCompareAndSetPart, consistencyLevel)
-=======
     C <: WhereBound
   ](t: T, q: CQLQuery, r: Row => R, consistencyLevel: Option[ConsistencyLevel] = None): QueryType[T, R, L, O, S, C] = {
     new DeleteQuery[T, R, L, O, S, C](t, q, Defaults.EmptyWherePart, Defaults.EmptyCompareAndSetPart, consistencyLevel)
->>>>>>> fe71f55f
   }
 
   /**
@@ -92,7 +79,7 @@
    * @return
    */
   @implicitNotFound("You cannot use multiple where clauses in the same builder")
-  override def where(condition: Table => WhereClause.Condition)(implicit ev: Chain =:= Unchainned): DeleteQuery[Table, Record, Limit, Order, Status, Chainned, PS] = {
+  override def where(condition: Table => WhereClause.Condition)(implicit ev: Chain =:= Unchainned): DeleteQuery[Table, Record, Limit, Order, Status, Chainned] = {
     val query = QueryBuilder.Update.where(condition(table).qb)
     new DeleteQuery(table, init, wherePart append query, casPart, consistencyLevel)
   }
@@ -104,7 +91,7 @@
    * @return A SelectCountWhere.
    */
   @implicitNotFound("You have to use an where clause before using an AND clause")
-  override def and(condition: Table => WhereClause.Condition)(implicit ev: Chain =:= Chainned): DeleteQuery[Table, Record, Limit, Order, Status, Chainned, PS] = {
+  override def and(condition: Table => WhereClause.Condition)(implicit ev: Chain =:= Chainned): DeleteQuery[Table, Record, Limit, Order, Status, Chainned] = {
     val query = QueryBuilder.Update.and(condition(table).qb)
     new DeleteQuery(table, init, wherePart append query, casPart, consistencyLevel)
   }
@@ -128,7 +115,7 @@
 
 object DeleteQuery {
 
-  type Default[T <: CassandraTable[T, _], R] = DeleteQuery[T, R, Unlimited, Unordered, Unspecified, Unchainned, NoPSQuery]
+  type Default[T <: CassandraTable[T, _], R] = DeleteQuery[T, R, Unlimited, Unordered, Unspecified, Unchainned]
 
   def apply[T <: CassandraTable[T, _], R](table: T)(implicit keySpace: KeySpace): DeleteQuery.Default[T, R] = {
     new DeleteQuery(table, QueryBuilder.Delete.delete(QueryBuilder.keyspace(keySpace.name, table.tableName).queryString))
