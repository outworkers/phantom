/*
 * Copyright 2013-2015 Websudos, Limited.
 *
 * All rights reserved.
 *
 * Redistribution and use in source and binary forms, with or without
 * modification, are permitted provided that the following conditions are met:
 *
 * - Redistributions of source code must retain the above copyright notice,
 * this list of conditions and the following disclaimer.
 *
 * - Redistributions in binary form must reproduce the above copyright
 * notice, this list of conditions and the following disclaimer in the
 * documentation and/or other materials provided with the distribution.
 *
 * - Explicit consent must be obtained from the copyright owner, Websudos Limited before any redistribution is made.
 *
 * THIS SOFTWARE IS PROVIDED BY THE COPYRIGHT HOLDERS AND CONTRIBUTORS "AS IS"
 * AND ANY EXPRESS OR IMPLIED WARRANTIES, INCLUDING, BUT NOT LIMITED TO, THE
 * IMPLIED WARRANTIES OF MERCHANTABILITY AND FITNESS FOR A PARTICULAR PURPOSE
 * ARE DISCLAIMED. IN NO EVENT SHALL THE COPYRIGHT HOLDER OR CONTRIBUTORS BE
 * LIABLE FOR ANY DIRECT, INDIRECT, INCIDENTAL, SPECIAL, EXEMPLARY, OR
 * CONSEQUENTIAL DAMAGES (INCLUDING, BUT NOT LIMITED TO, PROCUREMENT OF
 * SUBSTITUTE GOODS OR SERVICES; LOSS OF USE, DATA, OR PROFITS; OR BUSINESS
 * INTERRUPTION) HOWEVER CAUSED AND ON ANY THEORY OF LIABILITY, WHETHER IN
 * CONTRACT, STRICT LIABILITY, OR TORT (INCLUDING NEGLIGENCE OR OTHERWISE)
 * ARISING IN ANY WAY OUT OF THE USE OF THIS SOFTWARE, EVEN IF ADVISED OF THE
 * POSSIBILITY OF SUCH DAMAGE.
 */
package com.websudos.phantom.builder.query

import com.datastax.driver.core.{ConsistencyLevel, Row}
import com.websudos.phantom.CassandraTable
import com.websudos.phantom.builder._
import com.websudos.phantom.builder.clauses.{CompareAndSetClause, WhereClause}
import com.websudos.phantom.connectors.KeySpace

import scala.annotation.implicitNotFound

class DeleteQuery[
  Table <: CassandraTable[Table, _],
  Record,
  Limit <: LimitBound,
  Order <: OrderBound,
  Status <: ConsistencyBound,
  Chain <: WhereBound,
  PS <: PSBound
](table: Table,
  init: CQLQuery,
  wherePart : WherePart = Defaults.EmptyWherePart,
  casPart : CompareAndSetPart = Defaults.EmptyCompareAndSetPart,
<<<<<<< HEAD
  override val consistencyLevel: ConsistencyLevel = null
) extends Query[Table, Record, Limit, Order, Status, Chain, PS](table, init, null) with Batchable {
=======
  override val consistencyLevel: Option[ConsistencyLevel] = None
) extends Query[Table, Record, Limit, Order, Status, Chain](table, init, null) with Batchable {
>>>>>>> d43e100b

  override protected[this] type QueryType[
    T <: CassandraTable[T, _],
    R,
    L <: LimitBound,
    O <: OrderBound,
    S <: ConsistencyBound,
    C <: WhereBound,
    P <: PSBound
  ] = DeleteQuery[T, R, L, O, S, C, P]

  protected[this] def create[
    T <: CassandraTable[T, _],
    R,
    L <: LimitBound,
    O <: OrderBound,
    S <: ConsistencyBound,
<<<<<<< HEAD
    C <: WhereBound,
    P <: PSBound
  ](t: T, q: CQLQuery, r: Row => R, consistencyLevel: ConsistencyLevel = null): QueryType[T, R, L, O, S, C, P] = {
    new DeleteQuery[T, R, L, O, S, C, P](t, q, Defaults.EmptyWherePart, Defaults.EmptyCompareAndSetPart, consistencyLevel)
=======
    C <: WhereBound
  ](t: T, q: CQLQuery, r: Row => R, consistencyLevel: Option[ConsistencyLevel] = None): QueryType[T, R, L, O, S, C] = {
    new DeleteQuery[T, R, L, O, S, C](t, q, Defaults.EmptyWherePart, Defaults.EmptyCompareAndSetPart, consistencyLevel)
>>>>>>> d43e100b
  }

  /**
   * The where method of a select query.
   * @param condition A where clause condition restricted by path dependant types.
   * @param ev An evidence request guaranteeing the user cannot chain multiple where clauses on the same query.
   * @return
   */
  @implicitNotFound("You cannot use multiple where clauses in the same builder")
  override def where(condition: Table => WhereClause.Condition)(implicit ev: Chain =:= Unchainned): DeleteQuery[Table, Record, Limit, Order, Status, Chainned, PS] = {
    val query = QueryBuilder.Update.where(condition(table).qb)
    new DeleteQuery(table, init, wherePart append query, casPart, consistencyLevel)
  }

  /**
   * And clauses require overriding for count queries for the same purpose.
   * Without this override, the CQL query executed to fetch the count would still have a "LIMIT 1".
   * @param condition The Query condition to execute, based on index operators.
   * @return A SelectCountWhere.
   */
  @implicitNotFound("You have to use an where clause before using an AND clause")
  override def and(condition: Table => WhereClause.Condition)(implicit ev: Chain =:= Chainned): DeleteQuery[Table, Record, Limit, Order, Status, Chainned, PS] = {
    val query = QueryBuilder.Update.and(condition(table).qb)
    new DeleteQuery(table, init, wherePart append query, casPart, consistencyLevel)
  }

  /**
   * Generates a conditional query clause based on CQL lightweight transactions.
   * Compare and set transactions only get executed if a particular condition is true.
   *
   * @param clause The Compare-And-Set clause to append to the builder.
   * @return A conditional query, now bound by a compare-and-set part.
   */
  def onlyIf(clause: Table => CompareAndSetClause.Condition): ConditionalDeleteQuery[Table, Record, Limit, Order, Status, Chain] = {
    val query = QueryBuilder.Update.onlyIf(clause(table).qb)
    new ConditionalDeleteQuery(table, init, wherePart, casPart append query, consistencyLevel)
  }

  override val qb: CQLQuery = {
    (wherePart merge casPart) build init
  }
}

object DeleteQuery {

  type Default[T <: CassandraTable[T, _], R] = DeleteQuery[T, R, Unlimited, Unordered, Unspecified, Unchainned, NoPSQuery]

  def apply[T <: CassandraTable[T, _], R](table: T)(implicit keySpace: KeySpace): DeleteQuery.Default[T, R] = {
    new DeleteQuery(table, QueryBuilder.Delete.delete(QueryBuilder.keyspace(keySpace.name, table.tableName).queryString))
  }

  def apply[T <: CassandraTable[T, _], R](table: T, col: String)(implicit keySpace: KeySpace): DeleteQuery.Default[T, R] = {
    new DeleteQuery(table, QueryBuilder.Delete.deleteColumn(QueryBuilder.keyspace(keySpace.name, table.tableName).queryString, col))
  }
}

sealed class ConditionalDeleteQuery[
  Table <: CassandraTable[Table, _],
  Record,
  Limit <: LimitBound,
  Order <: OrderBound,
  Status <: ConsistencyBound,
  Chain <: WhereBound
](table: Table,
  val init: CQLQuery,
  wherePart : WherePart = Defaults.EmptyWherePart,
  casPart : CompareAndSetPart = Defaults.EmptyCompareAndSetPart,
  override val consistencyLevel: Option[ConsistencyLevel] = None
 ) extends ExecutableStatement with Batchable {

  override val qb: CQLQuery = {
    (wherePart merge casPart) build init
  }

  final def and(clause: Table => CompareAndSetClause.Condition): ConditionalDeleteQuery[Table, Record, Limit, Order, Status, Chain] = {
    new ConditionalDeleteQuery(
      table,
      init,
      wherePart,
      casPart append QueryBuilder.Update.and(clause(table).qb),
      consistencyLevel
    )
  }
}
<|MERGE_RESOLUTION|>--- conflicted
+++ resolved
@@ -49,13 +49,8 @@
   init: CQLQuery,
   wherePart : WherePart = Defaults.EmptyWherePart,
   casPart : CompareAndSetPart = Defaults.EmptyCompareAndSetPart,
-<<<<<<< HEAD
-  override val consistencyLevel: ConsistencyLevel = null
-) extends Query[Table, Record, Limit, Order, Status, Chain, PS](table, init, null) with Batchable {
-=======
   override val consistencyLevel: Option[ConsistencyLevel] = None
 ) extends Query[Table, Record, Limit, Order, Status, Chain](table, init, null) with Batchable {
->>>>>>> d43e100b
 
   override protected[this] type QueryType[
     T <: CassandraTable[T, _],
@@ -73,16 +68,10 @@
     L <: LimitBound,
     O <: OrderBound,
     S <: ConsistencyBound,
-<<<<<<< HEAD
     C <: WhereBound,
     P <: PSBound
-  ](t: T, q: CQLQuery, r: Row => R, consistencyLevel: ConsistencyLevel = null): QueryType[T, R, L, O, S, C, P] = {
+  ](t: T, q: CQLQuery, r: Row => R, consistencyLevel: Option[ConsistencyLevel] = None): QueryType[T, R, L, O, S, C, P] = {
     new DeleteQuery[T, R, L, O, S, C, P](t, q, Defaults.EmptyWherePart, Defaults.EmptyCompareAndSetPart, consistencyLevel)
-=======
-    C <: WhereBound
-  ](t: T, q: CQLQuery, r: Row => R, consistencyLevel: Option[ConsistencyLevel] = None): QueryType[T, R, L, O, S, C] = {
-    new DeleteQuery[T, R, L, O, S, C](t, q, Defaults.EmptyWherePart, Defaults.EmptyCompareAndSetPart, consistencyLevel)
->>>>>>> d43e100b
   }
 
   /**
