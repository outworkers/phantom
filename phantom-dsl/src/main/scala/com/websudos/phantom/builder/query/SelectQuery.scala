--- conflicted
+++ resolved
@@ -29,6 +29,12 @@
  */
 package com.websudos.phantom.builder.query
 
+
+import com.websudos.phantom.builder.clauses.{WhereClause, OrderingClause}
+
+import scala.annotation.implicitNotFound
+import scala.concurrent.{ExecutionContext, Future => ScalaFuture }
+import scala.util.Try
 
 import com.datastax.driver.core.{ConsistencyLevel, Row, Session}
 import com.twitter.util.{Future => TwitterFuture}
@@ -60,16 +66,9 @@
   limitedPart: LimitedPart = Defaults.EmptyLimitPart,
   filteringPart: FilteringPart = Defaults.EmptyFilteringPart,
   count: Boolean = false,
-<<<<<<< HEAD
-  override val consistencyLevel: ConsistencyLevel = null,
-  override val parameters: Seq[Any] = Seq.empty
-) extends Query[Table, Record, Limit, Order, Status, Chain, PS](table, qb = init, rowFunc, consistencyLevel)
-  with ExecutableQuery[Table, Record, Limit] {
-=======
   override val consistencyLevel: Option[ConsistencyLevel] = None
 ) extends Query[Table, Record, Limit, Order, Status, Chain](table, qb = init, rowFunc, consistencyLevel) with ExecutableQuery[Table,
   Record, Limit] {
->>>>>>> d43e100b
 
   def fromRow(row: Row): Record = rowFunc(row)
 
@@ -93,16 +92,9 @@
     L <: LimitBound,
     O <: OrderBound,
     S <: ConsistencyBound,
-<<<<<<< HEAD
-    C <: WhereBound,
-    P <: PSBound
-  ](t: T, q: CQLQuery, r: Row => R, level: ConsistencyLevel = null): QueryType[T, R, L, O, S, C, P] = {
-    new SelectQuery[T, R, L, O, S, C, P](
-=======
     C <: WhereBound
   ](t: T, q: CQLQuery, r: Row => R, level: Option[ConsistencyLevel]): QueryType[T, R, L, O, S, C] = {
     new SelectQuery[T, R, L, O, S, C](
->>>>>>> d43e100b
       table = t,
       rowFunc = r,
       init = q,
