/*
 * Copyright 2013-2015 Websudos, Limited.
 *
 * All rights reserved.
 *
 * Redistribution and use in source and binary forms, with or without
 * modification, are permitted provided that the following conditions are met:
 *
 * - Redistributions of source code must retain the above copyright notice,
 * this list of conditions and the following disclaimer.
 *
 * - Redistributions in binary form must reproduce the above copyright
 * notice, this list of conditions and the following disclaimer in the
 * documentation and/or other materials provided with the distribution.
 *
 * - Explicit consent must be obtained from the copyright owner, Websudos Limited before any redistribution is made.
 *
 * THIS SOFTWARE IS PROVIDED BY THE COPYRIGHT HOLDERS AND CONTRIBUTORS "AS IS"
 * AND ANY EXPRESS OR IMPLIED WARRANTIES, INCLUDING, BUT NOT LIMITED TO, THE
 * IMPLIED WARRANTIES OF MERCHANTABILITY AND FITNESS FOR A PARTICULAR PURPOSE
 * ARE DISCLAIMED. IN NO EVENT SHALL THE COPYRIGHT HOLDER OR CONTRIBUTORS BE
 * LIABLE FOR ANY DIRECT, INDIRECT, INCIDENTAL, SPECIAL, EXEMPLARY, OR
 * CONSEQUENTIAL DAMAGES (INCLUDING, BUT NOT LIMITED TO, PROCUREMENT OF
 * SUBSTITUTE GOODS OR SERVICES; LOSS OF USE, DATA, OR PROFITS; OR BUSINESS
 * INTERRUPTION) HOWEVER CAUSED AND ON ANY THEORY OF LIABILITY, WHETHER IN
 * CONTRACT, STRICT LIABILITY, OR TORT (INCLUDING NEGLIGENCE OR OTHERWISE)
 * ARISING IN ANY WAY OUT OF THE USE OF THIS SOFTWARE, EVEN IF ADVISED OF THE
 * POSSIBILITY OF SUCH DAMAGE.
 */
package com.websudos.phantom.builder.query


import com.datastax.driver.core.{ConsistencyLevel, Row, Session}
import com.twitter.util.{Future => TwitterFuture}
import com.websudos.phantom.CassandraTable
import com.websudos.phantom.builder._
import com.websudos.phantom.builder.clauses.{OrderingClause, WhereClause}
import com.websudos.phantom.builder.query.prepared.{ParametricNode, PNil, ParametricValue}
import com.websudos.phantom.connectors.KeySpace

import scala.annotation.implicitNotFound
import scala.concurrent.{ExecutionContext, Future => ScalaFuture}
import scala.util.Try


class SelectQuery[
  Table <: CassandraTable[Table, _],
  Record,
  Limit <: LimitBound,
  Order <: OrderBound,
  Status <: ConsistencyBound,
  Chain <: WhereBound,
  PS <: PSBound
](
  table: Table,
  rowFunc: Row => Record,
  val init: CQLQuery,
  wherePart: WherePart = Defaults.EmptyWherePart,
  orderPart: OrderPart = Defaults.EmptyOrderPart,
  limitedPart: LimitedPart = Defaults.EmptyLimitPart,
  filteringPart: FilteringPart = Defaults.EmptyFilteringPart,
  count: Boolean = false,
<<<<<<< HEAD
  override val consistencyLevel: ConsistencyLevel = null,
  override val parameters: Seq[Any] = Seq.empty
) extends Query[Table, Record, Limit, Order, Status, Chain, PS](table, qb = init, rowFunc, consistencyLevel)
  with ExecutableQuery[Table, Record, Limit] {
=======
  override val consistencyLevel: Option[ConsistencyLevel] = None
) extends Query[Table, Record, Limit, Order, Status, Chain](table, qb = init, rowFunc, consistencyLevel) with ExecutableQuery[Table,
  Record, Limit] {
>>>>>>> fe71f55f

  def fromRow(row: Row): Record = rowFunc(row)

  override val qb: CQLQuery = {
    (wherePart merge orderPart merge limitedPart merge filteringPart) build init
  }

  override protected[this] type QueryType[
    T <: CassandraTable[T, _],
    R,
    L <: LimitBound,
    O <: OrderBound,
    S <: ConsistencyBound,
    C <: WhereBound,
    P <: PSBound
  ] = SelectQuery[T, R, L, O, S, C, P]

  protected[this] def create[
    T <: CassandraTable[T, _],
    R,
    L <: LimitBound,
    O <: OrderBound,
    S <: ConsistencyBound,
<<<<<<< HEAD
    C <: WhereBound,
    P <: PSBound
  ](t: T, q: CQLQuery, r: Row => R, level: ConsistencyLevel = null): QueryType[T, R, L, O, S, C, P] = {
    new SelectQuery[T, R, L, O, S, C, P](
=======
    C <: WhereBound
  ](t: T, q: CQLQuery, r: Row => R, level: Option[ConsistencyLevel]): QueryType[T, R, L, O, S, C] = {
    new SelectQuery[T, R, L, O, S, C](
>>>>>>> fe71f55f
      table = t,
      rowFunc = r,
      init = q,
      wherePart = wherePart,
      orderPart = orderPart,
      limitedPart = limitedPart,
      filteringPart = filteringPart,
      count = count,
      consistencyLevel = level
    )
  }

  def allowFiltering(): SelectQuery[Table, Record, Limit, Order, Status, Chain, PS] = {
    new SelectQuery(
      table = table,
      rowFunc = rowFunc,
      init = init,
      wherePart = wherePart,
      orderPart = orderPart,
      limitedPart = limitedPart,
      filteringPart = filteringPart append QueryBuilder.Select.allowFiltering(),
      count = count,
      consistencyLevel
    )
  }


  /**
   * The where method of a select query.
   * @param condition A where clause condition restricted by path dependant types.
   * @param ev An evidence request guaranteeing the user cannot chain multiple where clauses on the same query.
   * @return
   */
  @implicitNotFound("You cannot use multiple where clauses in the same builder")
  override def where(condition: Table => WhereClause.Condition)
                    (implicit ev: Chain =:= Unchainned): QueryType[Table, Record, Limit, Order, Status, Chainned, PS] = {
    new SelectQuery(
      table = table,
      rowFunc = rowFunc,
      init = init,
      wherePart = wherePart append QueryBuilder.Update.where(condition(table).qb),
      orderPart = orderPart,
      limitedPart = limitedPart,
      filteringPart = filteringPart,
      count = count,
      consistencyLevel
    )
  }


  /**
   * The where method of a select query that takes parametric predicate as an argument.
   * @param condition A where clause condition restricted by path dependant types.
   * @param ev An evidence request guaranteeing the user cannot chain multiple where clauses on the same query.
   * @return
   */
  @implicitNotFound("You cannot use multiple where clauses in the same builder")
  def p_where[RR](condition: Table => WhereClause.ParametricCondition[RR])
                (implicit ev: Chain =:= Unchainned): SelectQuery[Table, Record, Limit, Order, Status, Chainned, PSUnspecified[ParametricValue[RR, PNil]]] = {
    new SelectQuery(
       table = table,
       rowFunc = rowFunc,
       init = init,
       wherePart = wherePart append QueryBuilder.Update.where(condition(table).qb),
       orderPart = orderPart,
       limitedPart = limitedPart,
       filteringPart = filteringPart,
       count = count,
       consistencyLevel
     )
  }

  type **[PV, PN <: ParametricNode] = ParametricValue[PV, PN]

  @implicitNotFound("Parameters have been already specified.")
  def bind[V1](v1: V1)
                    (implicit ev: PS =:= PSUnspecified[V1 ** PNil]): QueryType[Table, Record, Limited, Order, Status, Chain, PSSpecified] = {
    new SelectQuery(
      table,
      rowFunc,
      init,
      wherePart,
      orderPart,
      limitedPart,
      filteringPart,
      count,
      consistencyLevel,
      parameters = Seq(v1)
    )
  }


  /**
   * The and operator used to concatenate where conditions of a select query.
   * @param condition A where clause condition restricted by path dependant types.
   * @param ev An evidence request guaranteeing the user cannot chain multiple where clauses on the same query.
   * @return
   */
  @implicitNotFound("You cannot add condition in this place of the query")
  override def and(condition: Table => WhereClause.Condition)
                  (implicit ev: Chain =:= Chainned): QueryType[Table, Record, Limit, Order, Status, Chainned, PS] = {
    new SelectQuery(
      table = table,
      rowFunc = rowFunc,
      init = init,
      wherePart = wherePart append QueryBuilder.Update.and(condition(table).qb),
      orderPart = orderPart,
      limitedPart = limitedPart,
      filteringPart = filteringPart,
      count = count,
      consistencyLevel
    )
  }

  /**
   * The and operator that adds parametric condition to the where predicates.
   * @param condition A where clause condition restricted by path dependant types.
   * @param ev An evidence request guaranteeing the user cannot chain multiple where clauses on the same query.
   * @return
   */
  @implicitNotFound("You cannot add condition in this place of the query")
  def p_and[RR](condition: Table => WhereClause.ParametricCondition[RR])
                        (implicit ev: Chain =:= Unchainned): SelectQuery[Table, Record, Limit, Order, Status, Chainned, PSUnspecified[ParametricValue[RR, PNil]]] = {
    new SelectQuery(
      table = table,
      rowFunc = rowFunc,
      init = init,
      wherePart = wherePart append QueryBuilder.Update.where(condition(table).qb),
      orderPart = orderPart,
      limitedPart = limitedPart,
      filteringPart = filteringPart,
      count = count,
      consistencyLevel
    )
  }

  @implicitNotFound("A limit was already specified for this query.")
  override def limit(limit: Int)
                    (implicit ev: Limit =:= Unlimited): QueryType[Table, Record, Limited, Order, Status, Chain, PS] = {
    new SelectQuery(
      table = table,
      rowFunc = rowFunc,
      init = init,
      wherePart = wherePart,
      orderPart = orderPart,
      limitedPart = limitedPart append QueryBuilder.limit(limit),
      filteringPart = filteringPart,
      count = count,
      consistencyLevel
    )
  }


  @implicitNotFound("You have already defined an ordering clause on this query.")
  final def orderBy(clause: Table => OrderingClause.Condition)
                   (implicit ev: Order =:= Unordered): SelectQuery[Table, Record, Limit, Ordered, Status, Chain, PS] = {
    new SelectQuery(
      table,
      rowFunc,
      init,
      wherePart,
      orderPart append QueryBuilder.Select.Ordering.orderBy(clause(table).qb),
      limitedPart,
      filteringPart,
      count,
      consistencyLevel
    )
  }

  /**
   * Returns the first row from the select ignoring everything else
   * @param session The Cassandra session in use.
   * @param ctx The Execution Context.
   * @return
   */
  @implicitNotFound("You have already defined limit on this Query. You cannot specify multiple limits on the same builder.")
  def one()(implicit session: Session, ctx: ExecutionContext, keySpace: KeySpace, ev: Limit =:= Unlimited): ScalaFuture[Option[Record]] = {
    val enforceLimit = if (count) Defaults.EmptyLimitPart else limitedPart append QueryBuilder.limit(1)

    new SelectQuery(
      table = table,
      rowFunc = rowFunc,
      init = init,
      wherePart = wherePart,
      orderPart = orderPart,
      limitedPart = enforceLimit,
      filteringPart = filteringPart,
      count = count,
      consistencyLevel
    ).singleFetch()

  }

  /**
   * Returns the first row from the select ignoring everything else
   * This will always use a LIMIT 1 in the Cassandra query.
   * @param session The Cassandra session in use.
   * @return
   */
  @implicitNotFound("You have already defined limit on this Query. You cannot specify multiple limits on the same builder.")
  def get()(implicit session: Session, keySpace: KeySpace, ev: Limit =:= Unlimited): TwitterFuture[Option[Record]] = {
    val enforceLimit = if (count) Defaults.EmptyLimitPart else limitedPart append QueryBuilder.limit(1)

    new SelectQuery(
      table = table,
      rowFunc = rowFunc,
      init = init,
      wherePart = wherePart,
      orderPart = orderPart,
      limitedPart = enforceLimit,
      filteringPart = filteringPart,
      count = count,
      consistencyLevel
    ).singleCollect()
  }
}

private[phantom] class RootSelectBlock[T <: CassandraTable[T, _], R](table: T, rowFunc: Row => R, columns: List[String]) {

  @implicitNotFound("You haven't provided a KeySpace in scope. Use a Connector to automatically inject one.")
  private[phantom] def all()(implicit keySpace: KeySpace): SelectQuery.Default[T, R] = {
    new SelectQuery(table, rowFunc, QueryBuilder.Select.select(table.tableName, keySpace.name, columns: _*))
  }

  @implicitNotFound("You haven't provided a KeySpace in scope. Use a Connector to automatically inject one.")
  def distinct()(implicit keySpace: KeySpace): SelectQuery.Default[T, R] = {
    new SelectQuery(table, rowFunc, QueryBuilder.Select.distinct(table.tableName, keySpace.name, columns: _*))
  }

  private[this] def extractCount(r: Row): Long = {
    Try(r.getLong("count")).getOrElse(0L)
  }

  @implicitNotFound("You haven't provided a KeySpace in scope. Use a Connector to automatically inject one.")
  def count()(implicit keySpace: KeySpace): SelectQuery.Default[T, Long] = {
    new SelectQuery(
      table,
      extractCount,
      QueryBuilder.Select.count(table.tableName, keySpace.name),
      Defaults.EmptyWherePart,
      Defaults.EmptyOrderPart,
      Defaults.EmptyLimitPart,
      Defaults.EmptyFilteringPart,
      true
    )
  }
}

object RootSelectBlock {

  def apply[T <: CassandraTable[T, _], R](table: T, columns: List[String], row: Row => R): RootSelectBlock[T, R] = {
    new RootSelectBlock(table, row, columns)
  }
}

object SelectQuery {

  type Default[T <: CassandraTable[T, _], R] = SelectQuery[T, R, Unlimited, Unordered, Unspecified, Unchainned, NoPSQuery]

  def apply[T <: CassandraTable[T, _], R](table: T, qb: CQLQuery, row: Row => R): SelectQuery.Default[T, R] = {
    new SelectQuery(table, row, qb)
  }
}


private[phantom] trait SelectImplicits {
  @implicitNotFound("You haven't provided a KeySpace in scope. Use a Connector to automatically inject one.")
  final implicit def rootSelectBlockToSelectQuery[T <: CassandraTable[T, _], R]( root: RootSelectBlock[T, R] )( implicit keySpace: KeySpace ): SelectQuery.Default[T, R] = {
    root.all
  }
}

class PreparedSelectQuery[
Table <: CassandraTable[Table, _],
Record,
Limit <: LimitBound,
Order <: OrderBound,
Status <: ConsistencyBound,
Chain <: WhereBound,
Parameters <: ParametricNode
](
   table: Table,
   rowFunc: Row => Record,
   init: CQLQuery,
   wherePart: WherePart = Defaults.EmptyWherePart,
   orderPart: OrderPart = Defaults.EmptyOrderPart,
   limitedPart: LimitedPart = Defaults.EmptyLimitPart,
   filteringPart: FilteringPart = Defaults.EmptyFilteringPart,
   count: Boolean = false,
   consistencyLevel: ConsistencyLevel = null
   ) {

  /**
   * The where method of a select query.
   * @param condition A where clause condition restricted by path dependant types.
   * @param ev An evidence request guaranteeing the user cannot chain multiple where clauses on the same query.
   * @return
   */
  @implicitNotFound("You cannot use multiple where clauses in the same builder")
  def where[RR](condition: Table => WhereClause.ParametricCondition[RR])(implicit ev: Chain =:= Unchainned): PreparedSelectQuery[Table, Record, Limit, Order, Status, Chainned, ParametricValue[RR, Parameters]] = {
    new PreparedSelectQuery(
                     table = table,
                     rowFunc = rowFunc,
                     init = init,
                     wherePart = wherePart append QueryBuilder.Update.where(condition(table).qb),
                     orderPart = orderPart,
                     limitedPart = limitedPart,
                     filteringPart = filteringPart,
                     count = count,
                     consistencyLevel
                   )
  }

}<|MERGE_RESOLUTION|>--- conflicted
+++ resolved
@@ -60,16 +60,10 @@
   limitedPart: LimitedPart = Defaults.EmptyLimitPart,
   filteringPart: FilteringPart = Defaults.EmptyFilteringPart,
   count: Boolean = false,
-<<<<<<< HEAD
-  override val consistencyLevel: ConsistencyLevel = null,
+  override val consistencyLevel: Option[ConsistencyLevel] = None
   override val parameters: Seq[Any] = Seq.empty
-) extends Query[Table, Record, Limit, Order, Status, Chain, PS](table, qb = init, rowFunc, consistencyLevel)
-  with ExecutableQuery[Table, Record, Limit] {
-=======
-  override val consistencyLevel: Option[ConsistencyLevel] = None
-) extends Query[Table, Record, Limit, Order, Status, Chain](table, qb = init, rowFunc, consistencyLevel) with ExecutableQuery[Table,
+) extends Query[Table, Record, Limit, Order, Status, Chain, PS](table, qb = init, rowFunc, consistencyLevel) with ExecutableQuery[Table,
   Record, Limit] {
->>>>>>> fe71f55f
 
   def fromRow(row: Row): Record = rowFunc(row)
 
@@ -93,16 +87,10 @@
     L <: LimitBound,
     O <: OrderBound,
     S <: ConsistencyBound,
-<<<<<<< HEAD
     C <: WhereBound,
     P <: PSBound
-  ](t: T, q: CQLQuery, r: Row => R, level: ConsistencyLevel = null): QueryType[T, R, L, O, S, C, P] = {
+  ](t: T, q: CQLQuery, r: Row => R, level: Option[ConsistencyLevel]): QueryType[T, R, L, O, S, C, P] = {
     new SelectQuery[T, R, L, O, S, C, P](
-=======
-    C <: WhereBound
-  ](t: T, q: CQLQuery, r: Row => R, level: Option[ConsistencyLevel]): QueryType[T, R, L, O, S, C] = {
-    new SelectQuery[T, R, L, O, S, C](
->>>>>>> fe71f55f
       table = t,
       rowFunc = r,
       init = q,
