--- conflicted
+++ resolved
@@ -60,10 +60,7 @@
   orderPart: OrderPart = OrderPart.empty,
   limitedPart: LimitedPart = LimitedPart.empty,
   filteringPart: FilteringPart = FilteringPart.empty,
-<<<<<<< HEAD
   usingPart: UsingPart = UsingPart.empty,
-=======
->>>>>>> 41ed7731
   count: Boolean = false,
   override val options: QueryOptions = QueryOptions.empty
 ) extends Query[Table, Record, Limit, Order, Status, Chain, PS](table, qb = init, rowFunc, usingPart, options) with ExecutableQuery[Table,
@@ -262,12 +259,8 @@
 
 
   @implicitNotFound("You have already defined an ordering clause on this query.")
-<<<<<<< HEAD
   final def orderBy(clauses: (Table => OrderingClause.Condition)*)
     (implicit ev: Order =:= Unordered): SelectQuery[Table, Record, Limit, Ordered, Status, Chain, PS] = {
-=======
-  final def orderBy(clauses: (Table => OrderingClause.Condition)*)(implicit ev: Order =:= Unordered): SelectQuery[Table, Record, Limit, Ordered, Status, Chain] = {
->>>>>>> 41ed7731
     new SelectQuery(
       table,
       rowFunc,
@@ -362,10 +355,7 @@
       OrderPart.empty,
       LimitedPart.empty,
       FilteringPart.empty,
-<<<<<<< HEAD
       UsingPart.empty,
-=======
->>>>>>> 41ed7731
       count = true
     )
   }
