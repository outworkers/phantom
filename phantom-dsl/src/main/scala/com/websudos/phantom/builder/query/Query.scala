--- conflicted
+++ resolved
@@ -72,11 +72,6 @@
   Limit <: LimitBound,
   Order <: OrderBound,
   Status <: ConsistencyBound,
-<<<<<<< HEAD
-  Chain <: WhereBound,
-  PS <: PSBound
-](table: Table, override val qb: CQLQuery, row: Row => Record, override val consistencyLevel: ConsistencyLevel = null) extends ExecutableStatement {
-=======
   Chain <: WhereBound
 ](
   table: Table,
@@ -84,7 +79,6 @@
   row: Row => Record,
   override val consistencyLevel: Option[ConsistencyLevel] = None
 ) extends ExecutableStatement {
->>>>>>> d43e100b
 
   protected[this] type QueryType[
     T <: CassandraTable[T, _],
@@ -102,46 +96,26 @@
     L <: LimitBound,
     O <: OrderBound,
     S <: ConsistencyBound,
-<<<<<<< HEAD
-    C <: WhereBound,
-    PS <: PSBound
-  ](t: T, q: CQLQuery, r: Row => R, consistencyLevel: ConsistencyLevel = null): QueryType[T, R, L, O, S, C, PS]
+    C <: WhereBound
+  ](t: T, q: CQLQuery, r: Row => R, consistencyLevel: Option[ConsistencyLevel] = None): QueryType[T, R, L, O, S, C, PS]
 
   @implicitNotFound("A ConsistencyLevel was already specified for this query.")
   final def consistencyLevel_=(level: ConsistencyLevel)(implicit ev: Status =:= Unspecified, session: Session): QueryType[Table, Record, Limit, Order, Specified, Chain, PS] = {
-    val protocol = session.getCluster.getConfiguration.getProtocolOptions.getProtocolVersionEnum
-
-    if (protocol.compareTo(ProtocolVersion.V2) == 1) {
-      create[Table, Record, Limit, Order, Specified, Chain, PS](table, qb, row, level)
+    if (session.v3orNewer) {
+      create[Table, Record, Limit, Order, Specified, Chain, PS](table, qb, row, Some(level))
     } else {
-      create[Table, Record, Limit, Order, Specified, Chain, PS](table, QueryBuilder.consistencyLevel(qb, level.toString), row)
-=======
-    C <: WhereBound
-  ](t: T, q: CQLQuery, r: Row => R, consistencyLevel: Option[ConsistencyLevel] = None): QueryType[T, R, L, O, S, C]
-
-  @implicitNotFound("A ConsistencyLevel was already specified for this query.")
-  final def consistencyLevel_=(level: ConsistencyLevel)(implicit ev: Status =:= Unspecified, session: Session): QueryType[Table, Record, Limit, Order, Specified, Chain] = {
-    if (session.v3orNewer) {
-      create[Table, Record, Limit, Order, Specified, Chain](table, qb, row, Some(level))
-    } else {
-      create[Table, Record, Limit, Order, Specified, Chain](table, QueryBuilder.consistencyLevel(qb, level.toString), row, None)
->>>>>>> d43e100b
+      create[Table, Record, Limit, Order, Specified, Chain, PS](table, QueryBuilder.consistencyLevel(qb, level.toString), row, None)
     }
   }
 
   @implicitNotFound("A limit was already specified for this query.")
-<<<<<<< HEAD
   def limit(limit: Int)(implicit ev: Limit =:= Unlimited): QueryType[Table, Record, Limited, Order, Status, Chain, PS] = {
-    create[Table, Record, Limited, Order, Status, Chain, PS](table, QueryBuilder.limit(qb, limit), row)
-=======
-  def limit(limit: Int)(implicit ev: Limit =:= Unlimited): QueryType[Table, Record, Limited, Order, Status, Chain] = {
-    create[Table, Record, Limited, Order, Status, Chain](
+    create[Table, Record, Limited, Order, Status, Chain, PS](
       table,
       QueryBuilder.limit(qb, limit),
       row,
       consistencyLevel
     )
->>>>>>> d43e100b
   }
 
   /**
@@ -151,19 +125,13 @@
    * @return
    */
   @implicitNotFound("You cannot use multiple where clauses in the same builder")
-<<<<<<< HEAD
-  def where(condition: Table => WhereClause.Condition)
-           (implicit ev: Chain =:= Unchainned): QueryType[Table, Record, Limit, Order, Status, Chainned, PS] = {
-    create[Table, Record, Limit, Order, Status, Chainned, PS](table, QueryBuilder.Where.where(qb, condition(table).qb), row)
-=======
-  def where(condition: Table => WhereClause.Condition)(implicit ev: Chain =:= Unchainned): QueryType[Table, Record, Limit, Order, Status, Chainned] = {
-    create[Table, Record, Limit, Order, Status, Chainned](
+  def where(condition: Table => WhereClause.Condition)(implicit ev: Chain =:= Unchainned): QueryType[Table, Record, Limit, Order, Status, Chainned, PS] = {
+    create[Table, Record, Limit, Order, Status, Chainned, PS](
       table,
       QueryBuilder.Where.where(qb, condition(table).qb),
       row,
       consistencyLevel
     )
->>>>>>> d43e100b
   }
 
   /**
@@ -173,17 +141,8 @@
    * @return A SelectCountWhere.
    */
   @implicitNotFound("You have to use an where clause before using an AND clause")
-<<<<<<< HEAD
   def and(condition: Table => WhereClause.Condition)(implicit ev: Chain =:= Chainned): QueryType[Table, Record, Limit, Order, Status, Chainned, PS] = {
-    create[Table, Record, Limit, Order, Status, Chainned, PS](table, QueryBuilder.Where.and(qb, condition(table).qb), row)
-  }
-
-
-  def ttl(seconds: Long): QueryType[Table, Record, Limit, Order, Status, Chain, PS] = {
-    create[Table, Record, Limit, Order, Status, Chain, PS](table, QueryBuilder.ttl(qb, seconds.toString), row)
-=======
-  def and(condition: Table => WhereClause.Condition)(implicit ev: Chain =:= Chainned): QueryType[Table, Record, Limit, Order, Status, Chainned] = {
-    create[Table, Record, Limit, Order, Status, Chainned](
+    create[Table, Record, Limit, Order, Status, Chainned, PS](
       table,
       QueryBuilder.Where.and(qb, condition(table).qb),
       row,
@@ -192,14 +151,13 @@
   }
 
 
-  def ttl(seconds: Long): QueryType[Table, Record, Limit, Order, Status, Chain] = {
-    create[Table, Record, Limit, Order, Status, Chain](
+  def ttl(seconds: Long): QueryType[Table, Record, Limit, Order, Status, Chain, PS] = {
+    create[Table, Record, Limit, Order, Status, Chain, PS](
       table,
       QueryBuilder.ttl(qb, seconds.toString),
       row,
       consistencyLevel
     )
->>>>>>> d43e100b
   }
 
   def ttl(duration: scala.concurrent.duration.FiniteDuration): QueryType[Table, Record, Limit, Order, Status, Chain, PS] = {
