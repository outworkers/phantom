--- conflicted
+++ resolved
@@ -35,6 +35,7 @@
 import com.twitter.concurrent.Spool
 import com.twitter.util.{Future => TwitterFuture}
 import com.websudos.phantom.CassandraTable
+import com.websudos.phantom.iteratee.{ResultSpool, Enumerator}
 import com.websudos.phantom.builder.{LimitBound, Unlimited}
 import com.websudos.phantom.connectors.KeySpace
 import com.websudos.phantom.iteratee.{Enumerator, ResultSpool}
@@ -50,7 +51,6 @@
 
   def queryString: String = qb.terminate().queryString
 
-<<<<<<< HEAD
   /**
    * Prepared statement parameters
    */
@@ -72,10 +72,6 @@
       //the cast looks ugly but in reality setConsistencyLevel returns itself
       baseStatement.setConsistencyLevel(consistencyLevel).asInstanceOf[RegularStatement]
     }
-=======
-  def statement()(implicit session: Session): Statement = {
-    session.newSimpleStatement(qb.terminate().queryString).setConsistencyLevel(consistencyLevel.orNull)
->>>>>>> fe71f55f
   }
 
   def future()(implicit session: Session, keySpace: KeySpace): ScalaFuture[ResultSet] = {
