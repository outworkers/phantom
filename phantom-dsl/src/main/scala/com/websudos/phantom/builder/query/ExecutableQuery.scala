--- conflicted
+++ resolved
@@ -55,34 +55,21 @@
    */
   def parameters: Seq[Any] = Nil
 
-<<<<<<< HEAD
-  def baseStatement()(implicit session: Session): Statement = {
-    parameters.toList match {
-      case Nil => session.newSimpleStatement(qb.terminate().queryString)
-=======
   def baseStatement(implicit session: Session) = {
     parameters match {
       case Nil =>
         session.newSimpleStatement(qb.terminate().queryString)
->>>>>>> d90187a6
       case someParameters =>
         session.prepare(qb.terminate().queryString).bind(parameters)
     }
   }
 
-<<<<<<< HEAD
-  def statement()(implicit session: Session): Statement = {
-    consistencyLevel match {
-      case Some(level) => baseStatement.setConsistencyLevel(level).asInstanceOf[RegularStatement]
-      case None => baseStatement
-=======
   def statement(implicit session: Session): Statement = {
     if (consistencyLevel == null) {
       baseStatement
     } else {
       //the cast looks ugly but in reality setConsistencyLevel returns itself
       baseStatement.setConsistencyLevel(consistencyLevel.orNull)
->>>>>>> d90187a6
     }
   }
 
