/*
 * Copyright 2013-2015 Websudos, Limited.
 *
 * All rights reserved.
 *
 * Redistribution and use in source and binary forms, with or without
 * modification, are permitted provided that the following conditions are met:
 *
 * - Redistributions of source code must retain the above copyright notice,
 * this list of conditions and the following disclaimer.
 *
 * - Redistributions in binary form must reproduce the above copyright
 * notice, this list of conditions and the following disclaimer in the
 * documentation and/or other materials provided with the distribution.
 *
 * - Explicit consent must be obtained from the copyright owner, Websudos Limited before any redistribution is made.
 *
 * THIS SOFTWARE IS PROVIDED BY THE COPYRIGHT HOLDERS AND CONTRIBUTORS "AS IS"
 * AND ANY EXPRESS OR IMPLIED WARRANTIES, INCLUDING, BUT NOT LIMITED TO, THE
 * IMPLIED WARRANTIES OF MERCHANTABILITY AND FITNESS FOR A PARTICULAR PURPOSE
 * ARE DISCLAIMED. IN NO EVENT SHALL THE COPYRIGHT HOLDER OR CONTRIBUTORS BE
 * LIABLE FOR ANY DIRECT, INDIRECT, INCIDENTAL, SPECIAL, EXEMPLARY, OR
 * CONSEQUENTIAL DAMAGES (INCLUDING, BUT NOT LIMITED TO, PROCUREMENT OF
 * SUBSTITUTE GOODS OR SERVICES; LOSS OF USE, DATA, OR PROFITS; OR BUSINESS
 * INTERRUPTION) HOWEVER CAUSED AND ON ANY THEORY OF LIABILITY, WHETHER IN
 * CONTRACT, STRICT LIABILITY, OR TORT (INCLUDING NEGLIGENCE OR OTHERWISE)
 * ARISING IN ANY WAY OUT OF THE USE OF THIS SOFTWARE, EVEN IF ADVISED OF THE
 * POSSIBILITY OF SUCH DAMAGE.
 */
package com.websudos.phantom.builder.query.prepared

import com.datastax.driver.core.{ConsistencyLevel, Row, Session}
import com.websudos.phantom.CassandraTable
import com.websudos.phantom.builder._
import com.websudos.phantom.builder.clauses.{CompareAndSetClause, UpdateClause, WhereClause}
import com.websudos.phantom.builder.query._
import com.websudos.phantom.connectors.KeySpace

import scala.annotation.implicitNotFound

class PreparedUpdateQuery[
  Table <: CassandraTable[Table, _],
  Record,
  Limit <: LimitBound,
  Order <: OrderBound,
  Status <: ConsistencyBound,
  Chain <: WhereBound,
  PS <: PSBound
](table: Table,
  init: CQLQuery,
  usingPart: UsingPart = Defaults.EmptyUsingPart,
  wherePart : WherePart = Defaults.EmptyWherePart,
  setPart : SetPart = Defaults.EmptySetPart,
  casPart : CompareAndSetPart = Defaults.EmptyCompareAndSetPart,
<<<<<<< HEAD
  override val consistencyLevel: ConsistencyLevel = null
   ) extends Query[Table, Record, Limit, Order, Status, Chain, PS](table, init, null) with Batchable {
=======
  override val consistencyLevel: Option[ConsistencyLevel] = None
   ) extends Query[Table, Record, Limit, Order, Status, Chain](table, init, null) with Batchable {
>>>>>>> d43e100b

  override val qb: CQLQuery = {
    usingPart merge setPart merge wherePart build init
  }

  override protected[this] type QueryType[
    T <: CassandraTable[T, _],
    R,
    L <: LimitBound,
    O <: OrderBound,
    S <: ConsistencyBound,
    C <: WhereBound,
    P <: PSBound
  ] = PreparedUpdateQuery[T, R, L, O, S, C, P]


  protected[this] def create[
    T <: CassandraTable[T, _],
    R,
    L <: LimitBound,
    O <: OrderBound,
    S <: ConsistencyBound,
<<<<<<< HEAD
    C <: WhereBound,
    P <: PSBound
  ](t: T, q: CQLQuery, r: Row => R, consistencyLevel: ConsistencyLevel = null): QueryType[T, R, L, O, S, C, P] = {
    new PreparedUpdateQuery[T, R, L, O, S, C, P](
=======
    C <: WhereBound
  ](t: T, q: CQLQuery, r: Row => R, consistencyLevel: Option[ConsistencyLevel] = None): QueryType[T, R, L, O, S, C] = {
    new PreparedUpdateQuery[T, R, L, O, S, C](
>>>>>>> d43e100b
      table = t,
      init = q,
      usingPart = Defaults.EmptyUsingPart,
      wherePart = Defaults.EmptyWherePart,
      setPart = Defaults.EmptySetPart,
      casPart = Defaults.EmptyCompareAndSetPart,
      consistencyLevel = consistencyLevel
    )
  }

  /**
   * The where method of a select query.
   * @param condition A where clause condition restricted by path dependant types.
   * @param ev An evidence request guaranteeing the user cannot chain multiple where clauses on the same query.
   * @return
   */
  @implicitNotFound("You cannot use multiple where clauses in the same builder")
<<<<<<< HEAD
  override def where(condition: Table => WhereClause.Condition)(implicit ev: Chain =:= Unchainned): PreparedUpdateQuery[Table, Record, Limit, Order, Status, Chainned, PS] = {
    val query = QueryBuilder.Update.where(condition(table).qb)
    new PreparedUpdateQuery(table, init, usingPart, wherePart append query, setPart, casPart)
=======
  override def where(condition: Table => WhereClause.Condition)(implicit ev: Chain =:= Unchainned): PreparedUpdateQuery[Table, Record, Limit, Order, Status, Chainned] = {
    new PreparedUpdateQuery(
      table,
      init,
      usingPart,
      wherePart append QueryBuilder.Update.where(condition(table).qb),
      setPart,
      casPart,
      consistencyLevel
    )
>>>>>>> d43e100b
  }

  /**
   * And clauses require overriding for count queries for the same purpose.
   * Without this override, the CQL query executed to fetch the count would still have a "LIMIT 1".
   * @param condition The Query condition to execute, based on index operators.
   * @return A SelectCountWhere.
   */
  @implicitNotFound("You have to use an where clause before using an AND clause")
<<<<<<< HEAD
  override def and(condition: Table => WhereClause.Condition)(implicit ev: Chain =:= Chainned): PreparedUpdateQuery[Table, Record, Limit, Order, Status, Chainned, PS] = {
    val query = QueryBuilder.Update.and(condition(table).qb)
    new PreparedUpdateQuery(table, init, usingPart, wherePart append query, setPart, casPart)
=======
  override def and(condition: Table => WhereClause.Condition)(implicit ev: Chain =:= Chainned): PreparedUpdateQuery[Table, Record, Limit, Order, Status, Chainned] = {
    new PreparedUpdateQuery(
      table,
      init,
      usingPart,
      wherePart append QueryBuilder.Update.and(condition(table).qb),
      setPart,
      casPart,
      consistencyLevel
    )
>>>>>>> d43e100b
  }

  final def modify(clause: Table => UpdateClause.Condition): AssignmentsQuery[Table, Record, Limit, Order, Status, Chain] = {
    new AssignmentsQuery(
      table,
      init,
      usingPart,
      wherePart,
      setPart append QueryBuilder.Update.set(clause(table).qb),
      casPart,
      consistencyLevel
    )
  }

  /**
   * Generates a conditional query clause based on CQL lightweight transactions.
   * Compare and set transactions only get executed if a particular condition is true.
   *
   *
   * @param clause The Compare-And-Set clause to append to the builder.
   * @return A conditional query, now bound by a compare-and-set part.
   */
  def onlyIf(clause: Table => CompareAndSetClause.Condition): ConditionalQuery[Table, Record, Limit, Order, Status, Chain] = {
    new ConditionalQuery(
      table,
      init,
      usingPart,
      wherePart,
      setPart,
      casPart append QueryBuilder.Update.onlyIf(clause(table).qb),
      consistencyLevel
    )
  }
}

sealed class AssignmentsQuery[
  Table <: CassandraTable[Table, _],
  Record,
  Limit <: LimitBound,
  Order <: OrderBound,
  Status <: ConsistencyBound,
  Chain <: WhereBound
](table: Table,
  val init: CQLQuery,
  usingPart: UsingPart = Defaults.EmptyUsingPart,
  wherePart : WherePart = Defaults.EmptyWherePart,
  setPart : SetPart = Defaults.EmptySetPart,
  casPart : CompareAndSetPart = Defaults.EmptyCompareAndSetPart,
  override val consistencyLevel: Option[ConsistencyLevel] = None
   ) extends ExecutableStatement with Batchable {

  val qb: CQLQuery = {
    usingPart merge setPart merge wherePart merge casPart build init
  }

  final def and(clause: Table => UpdateClause.Condition): AssignmentsQuery[Table, Record, Limit, Order, Status, Chain] = {
    new AssignmentsQuery(
      table,
      init,
      usingPart,
      wherePart,
      setPart append clause(table).qb,
      casPart,
      consistencyLevel
    )
  }

  final def timestamp(value: Long): AssignmentsQuery[Table, Record, Limit, Order, Status, Chain] = {
    new AssignmentsQuery(
      table = table,
      init = init,
      usingPart = usingPart append QueryBuilder.using(QueryBuilder.timestamp(init, value.toString)),
      wherePart = wherePart,
      setPart = setPart,
      casPart = casPart,
      consistencyLevel = consistencyLevel
    )
  }

  /**
   * Generates a conditional query clause based on CQL lightweight transactions.
   * Compare and set transactions only get executed if a particular condition is true.
   *
   *
   * @param clause The Compare-And-Set clause to append to the builder.
   * @return A conditional query, now bound by a compare-and-set part.
   */
  def onlyIf(clause: Table => CompareAndSetClause.Condition): ConditionalQuery[Table, Record, Limit, Order, Status, Chain] = {
    new ConditionalQuery(
      table,
      init,
      usingPart,
      wherePart,
      setPart,
      casPart append QueryBuilder.Update.onlyIf(clause(table).qb),
      consistencyLevel
    )
  }

  def consistencyLevel_=(level: ConsistencyLevel)(implicit ev: Status =:= Unspecified, session: Session): AssignmentsQuery[Table, Record, Limit, Order, Specified, Chain] = {
    if (session.v3orNewer) {
      new AssignmentsQuery(
        table,
        init,
        usingPart,
        wherePart,
        setPart,
        casPart,
        Some(level)
      )
    } else {
      new AssignmentsQuery(
        table,
        init,
        usingPart append QueryBuilder.consistencyLevel(level.toString),
        wherePart,
        setPart,
        casPart
      )
    }
  }


}

sealed class ConditionalQuery[
  Table <: CassandraTable[Table, _],
  Record,
  Limit <: LimitBound,
  Order <: OrderBound,
  Status <: ConsistencyBound,
  Chain <: WhereBound
](table: Table,
  val init: CQLQuery,
  usingPart: UsingPart = Defaults.EmptyUsingPart,
  wherePart : WherePart = Defaults.EmptyWherePart,
  setPart : SetPart = Defaults.EmptySetPart,
  casPart : CompareAndSetPart = Defaults.EmptyCompareAndSetPart,
  override val consistencyLevel: Option[ConsistencyLevel] = None
   ) extends ExecutableStatement with Batchable {

  val qb: CQLQuery = {
    usingPart merge setPart merge wherePart merge casPart build init
  }

  final def and(clause: Table => CompareAndSetClause.Condition): ConditionalQuery[Table, Record, Limit, Order, Status, Chain] = {
    new ConditionalQuery(
      table,
      init,
      usingPart,
      wherePart,
      setPart,
      casPart append QueryBuilder.Update.and(clause(table).qb),
      consistencyLevel
    )
  }

  def consistencyLevel_=(level: ConsistencyLevel)(implicit ev: Status =:= Unspecified, session: Session): ConditionalQuery[Table, Record, Limit, Order, Specified, Chain] = {
    if (session.v3orNewer) {
      new ConditionalQuery(
        table,
        init,
        usingPart,
        wherePart,
        setPart,
        casPart,
        consistencyLevel
      )
    } else {
      new ConditionalQuery(
        table,
        init,
        usingPart append QueryBuilder.consistencyLevel(level.toString),
        wherePart,
        setPart,
        casPart
      )
    }
  }

}

object PreparedUpdateQuery {

  type Default[T <: CassandraTable[T, _], R] = PreparedUpdateQuery[T, R, Unlimited, Unordered, Unspecified, Unchainned, NoPSQuery]

  def apply[T <: CassandraTable[T, _], R](table: T)(implicit keySpace: KeySpace): PreparedUpdateQuery.Default[T, R] = {
    new PreparedUpdateQuery[T, R, Unlimited, Unordered, Unspecified, Unchainned, NoPSQuery](
      table,
      QueryBuilder.Update.update(QueryBuilder.keyspace(keySpace.name, table.tableName).queryString))
  }

}<|MERGE_RESOLUTION|>--- conflicted
+++ resolved
@@ -52,13 +52,8 @@
   wherePart : WherePart = Defaults.EmptyWherePart,
   setPart : SetPart = Defaults.EmptySetPart,
   casPart : CompareAndSetPart = Defaults.EmptyCompareAndSetPart,
-<<<<<<< HEAD
-  override val consistencyLevel: ConsistencyLevel = null
-   ) extends Query[Table, Record, Limit, Order, Status, Chain, PS](table, init, null) with Batchable {
-=======
   override val consistencyLevel: Option[ConsistencyLevel] = None
    ) extends Query[Table, Record, Limit, Order, Status, Chain](table, init, null) with Batchable {
->>>>>>> d43e100b
 
   override val qb: CQLQuery = {
     usingPart merge setPart merge wherePart build init
@@ -81,16 +76,9 @@
     L <: LimitBound,
     O <: OrderBound,
     S <: ConsistencyBound,
-<<<<<<< HEAD
-    C <: WhereBound,
-    P <: PSBound
-  ](t: T, q: CQLQuery, r: Row => R, consistencyLevel: ConsistencyLevel = null): QueryType[T, R, L, O, S, C, P] = {
-    new PreparedUpdateQuery[T, R, L, O, S, C, P](
-=======
     C <: WhereBound
   ](t: T, q: CQLQuery, r: Row => R, consistencyLevel: Option[ConsistencyLevel] = None): QueryType[T, R, L, O, S, C] = {
     new PreparedUpdateQuery[T, R, L, O, S, C](
->>>>>>> d43e100b
       table = t,
       init = q,
       usingPart = Defaults.EmptyUsingPart,
@@ -108,11 +96,6 @@
    * @return
    */
   @implicitNotFound("You cannot use multiple where clauses in the same builder")
-<<<<<<< HEAD
-  override def where(condition: Table => WhereClause.Condition)(implicit ev: Chain =:= Unchainned): PreparedUpdateQuery[Table, Record, Limit, Order, Status, Chainned, PS] = {
-    val query = QueryBuilder.Update.where(condition(table).qb)
-    new PreparedUpdateQuery(table, init, usingPart, wherePart append query, setPart, casPart)
-=======
   override def where(condition: Table => WhereClause.Condition)(implicit ev: Chain =:= Unchainned): PreparedUpdateQuery[Table, Record, Limit, Order, Status, Chainned] = {
     new PreparedUpdateQuery(
       table,
@@ -123,7 +106,6 @@
       casPart,
       consistencyLevel
     )
->>>>>>> d43e100b
   }
 
   /**
@@ -133,11 +115,6 @@
    * @return A SelectCountWhere.
    */
   @implicitNotFound("You have to use an where clause before using an AND clause")
-<<<<<<< HEAD
-  override def and(condition: Table => WhereClause.Condition)(implicit ev: Chain =:= Chainned): PreparedUpdateQuery[Table, Record, Limit, Order, Status, Chainned, PS] = {
-    val query = QueryBuilder.Update.and(condition(table).qb)
-    new PreparedUpdateQuery(table, init, usingPart, wherePart append query, setPart, casPart)
-=======
   override def and(condition: Table => WhereClause.Condition)(implicit ev: Chain =:= Chainned): PreparedUpdateQuery[Table, Record, Limit, Order, Status, Chainned] = {
     new PreparedUpdateQuery(
       table,
@@ -148,7 +125,6 @@
       casPart,
       consistencyLevel
     )
->>>>>>> d43e100b
   }
 
   final def modify(clause: Table => UpdateClause.Condition): AssignmentsQuery[Table, Record, Limit, Order, Status, Chain] = {
