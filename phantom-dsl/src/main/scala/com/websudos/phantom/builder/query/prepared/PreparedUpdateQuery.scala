--- conflicted
+++ resolved
@@ -52,13 +52,8 @@
   wherePart : WherePart = Defaults.EmptyWherePart,
   setPart : SetPart = Defaults.EmptySetPart,
   casPart : CompareAndSetPart = Defaults.EmptyCompareAndSetPart,
-<<<<<<< HEAD
-  override val consistencyLevel: ConsistencyLevel = null
+  override val consistencyLevel: Option[ConsistencyLevel] = None
    ) extends Query[Table, Record, Limit, Order, Status, Chain, PS](table, init, null) with Batchable {
-=======
-  override val consistencyLevel: Option[ConsistencyLevel] = None
-   ) extends Query[Table, Record, Limit, Order, Status, Chain](table, init, null) with Batchable {
->>>>>>> fe71f55f
 
   override val qb: CQLQuery = {
     usingPart merge setPart merge wherePart build init
@@ -81,16 +76,10 @@
     L <: LimitBound,
     O <: OrderBound,
     S <: ConsistencyBound,
-<<<<<<< HEAD
     C <: WhereBound,
     P <: PSBound
-  ](t: T, q: CQLQuery, r: Row => R, consistencyLevel: ConsistencyLevel = null): QueryType[T, R, L, O, S, C, P] = {
+  ](t: T, q: CQLQuery, r: Row => R, consistencyLevel: Option[ConsistencyLevel] = None): QueryType[T, R, L, O, S, C, P] = {
     new PreparedUpdateQuery[T, R, L, O, S, C, P](
-=======
-    C <: WhereBound
-  ](t: T, q: CQLQuery, r: Row => R, consistencyLevel: Option[ConsistencyLevel] = None): QueryType[T, R, L, O, S, C] = {
-    new PreparedUpdateQuery[T, R, L, O, S, C](
->>>>>>> fe71f55f
       table = t,
       init = q,
       usingPart = Defaults.EmptyUsingPart,
@@ -108,12 +97,7 @@
    * @return
    */
   @implicitNotFound("You cannot use multiple where clauses in the same builder")
-<<<<<<< HEAD
   override def where(condition: Table => WhereClause.Condition)(implicit ev: Chain =:= Unchainned): PreparedUpdateQuery[Table, Record, Limit, Order, Status, Chainned, PS] = {
-    val query = QueryBuilder.Update.where(condition(table).qb)
-    new PreparedUpdateQuery(table, init, usingPart, wherePart append query, setPart, casPart)
-=======
-  override def where(condition: Table => WhereClause.Condition)(implicit ev: Chain =:= Unchainned): PreparedUpdateQuery[Table, Record, Limit, Order, Status, Chainned] = {
     new PreparedUpdateQuery(
       table,
       init,
@@ -123,7 +107,6 @@
       casPart,
       consistencyLevel
     )
->>>>>>> fe71f55f
   }
 
   /**
@@ -133,12 +116,7 @@
    * @return A SelectCountWhere.
    */
   @implicitNotFound("You have to use an where clause before using an AND clause")
-<<<<<<< HEAD
   override def and(condition: Table => WhereClause.Condition)(implicit ev: Chain =:= Chainned): PreparedUpdateQuery[Table, Record, Limit, Order, Status, Chainned, PS] = {
-    val query = QueryBuilder.Update.and(condition(table).qb)
-    new PreparedUpdateQuery(table, init, usingPart, wherePart append query, setPart, casPart)
-=======
-  override def and(condition: Table => WhereClause.Condition)(implicit ev: Chain =:= Chainned): PreparedUpdateQuery[Table, Record, Limit, Order, Status, Chainned] = {
     new PreparedUpdateQuery(
       table,
       init,
@@ -148,7 +126,6 @@
       casPart,
       consistencyLevel
     )
->>>>>>> fe71f55f
   }
 
   final def modify(clause: Table => UpdateClause.Condition): AssignmentsQuery[Table, Record, Limit, Order, Status, Chain] = {
