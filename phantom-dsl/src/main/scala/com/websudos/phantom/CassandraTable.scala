/*
 * Copyright 2013-2015 Websudos, Limited.
 *
 * All rights reserved.
 *
 * Redistribution and use in source and binary forms, with or without
 * modification, are permitted provided that the following conditions are met:
 *
 * - Redistributions of source code must retain the above copyright notice,
 * this list of conditions and the following disclaimer.
 *
 * - Redistributions in binary form must reproduce the above copyright
 * notice, this list of conditions and the following disclaimer in the
 * documentation and/or other materials provided with the distribution.
 *
 * - Explicit consent must be obtained from the copyright owner, Outworkers Limited before any redistribution is made.
 *
 * THIS SOFTWARE IS PROVIDED BY THE COPYRIGHT HOLDERS AND CONTRIBUTORS "AS IS"
 * AND ANY EXPRESS OR IMPLIED WARRANTIES, INCLUDING, BUT NOT LIMITED TO, THE
 * IMPLIED WARRANTIES OF MERCHANTABILITY AND FITNESS FOR A PARTICULAR PURPOSE
 * ARE DISCLAIMED. IN NO EVENT SHALL THE COPYRIGHT HOLDER OR CONTRIBUTORS BE
 * LIABLE FOR ANY DIRECT, INDIRECT, INCIDENTAL, SPECIAL, EXEMPLARY, OR
 * CONSEQUENTIAL DAMAGES (INCLUDING, BUT NOT LIMITED TO, PROCUREMENT OF
 * SUBSTITUTE GOODS OR SERVICES; LOSS OF USE, DATA, OR PROFITS; OR BUSINESS
 * INTERRUPTION) HOWEVER CAUSED AND ON ANY THEORY OF LIABILITY, WHETHER IN
 * CONTRACT, STRICT LIABILITY, OR TORT (INCLUDING NEGLIGENCE OR OTHERWISE)
 * ARISING IN ANY WAY OUT OF THE USE OF THIS SOFTWARE, EVEN IF ADVISED OF THE
 * POSSIBILITY OF SUCH DAMAGE.
 */
package com.websudos.phantom

import com.datastax.driver.core.{Row, Session}
import com.websudos.phantom.builder.clauses.DeleteClause
import com.websudos.phantom.builder.query.{RootCreateQuery, _}
import com.websudos.phantom.column.AbstractColumn
import com.websudos.phantom.connectors.KeySpace
import com.websudos.phantom.exceptions.{InvalidClusteringKeyException, InvalidPrimaryKeyException}
import com.websudos.phantom.macros.TableHelper
import org.slf4j.LoggerFactory

import scala.concurrent.duration._
import scala.concurrent.{Await, ExecutionContextExecutor}

/**
<<<<<<< HEAD
 * Main representation of a Cassandra table.
 * @tparam T Type of this table.
 * @tparam R Type of record.
 */
abstract class CassandraTable[T <: CassandraTable[T, R], R](
  implicit helper: TableHelper[T, R]
) extends SelectTable[T, R] { self =>

  def columns: Seq[AbstractColumn[_]] = helper.fields

  def secondaryKeys: Seq[AbstractColumn[_]] = {
    columns.filter(_.isSecondaryKey)
  }

  def primaryKeys: Seq[AbstractColumn[_]] = {
    columns.filter(_.isPrimary).filterNot(_.isPartitionKey)
  }

  def partitionKeys: Seq[AbstractColumn[_]] = {
    columns.filter(_.isPartitionKey)
  }

  def clusteringColumns: Seq[AbstractColumn[_]] = {
    columns.filter(_.isClusteringKey)
  }

  protected[this] def instance: T = this.asInstanceOf[T]
=======
  * Main representation of a Cassandra table.
  * @tparam T Type of this table.
  * @tparam R Type of record.
  */
abstract class CassandraTable[T <: CassandraTable[T, R], R] extends SelectTable[T, R] { self =>
>>>>>>> bfa46555

  type ListColumn[RR] = com.websudos.phantom.column.ListColumn[T, R, RR]
  type SetColumn[RR] =  com.websudos.phantom.column.SetColumn[T, R, RR]
  type MapColumn[KK, VV] =  com.websudos.phantom.column.MapColumn[T, R, KK, VV]
  type JsonColumn[RR] = com.websudos.phantom.column.JsonColumn[T, R, RR]
  type EnumColumn[RR <: Enumeration] = com.websudos.phantom.column.EnumColumn[T, R, RR]
  type OptionalEnumColumn[RR <: Enumeration] = com.websudos.phantom.column.OptionalEnumColumn[T, R, RR]
  type JsonSetColumn[RR] = com.websudos.phantom.column.JsonSetColumn[T, R, RR]
  type JsonListColumn[RR] = com.websudos.phantom.column.JsonListColumn[T, R, RR]
  type JsonMapColumn[KK,VV] = com.websudos.phantom.column.JsonMapColumn[T, R, KK, VV]

  private[phantom] def insertSchema()(
    implicit session: Session,
    keySpace: KeySpace,
    ec: ExecutionContextExecutor
  ): Unit = {
    Await.result(autocreate(keySpace).future(), 10.seconds)
  }

  lazy val logger = LoggerFactory.getLogger(getClass.getName.stripSuffix("$"))

  def tableName: String = helper.tableName

  def fromRow(r: Row): R = helper.fromRow(r)

  /**
<<<<<<< HEAD
   * The new create mechanism introduced in Phantom 1.6.0.
   * This uses the phantom proprietary QueryBuilder instead of the already available one in the underlying Java Driver.
   * @return A root create block, with full support for all CQL Create query options.
   */
  final def create: RootCreateQuery[T, R] = new RootCreateQuery(instance)
=======
    * The new create mechanism introduced in Phantom 1.6.0.
    * This uses the phantom proprietary QueryBuilder instead of the already available one in the underlying Java Driver.
    * @return A root create block, with full support for all CQL Create query options.
    */
  final def create: RootCreateQuery[T, R] = new RootCreateQuery(this.asInstanceOf[T])
>>>>>>> bfa46555

  def autocreate(keySpace: KeySpace): CreateQuery.Default[T, R] = create.ifNotExists()(keySpace)

  final def alter()(implicit keySpace: KeySpace): AlterQuery.Default[T, R] = AlterQuery(instance)

  final def update()(implicit keySpace: KeySpace): UpdateQuery.Default[T, R] = UpdateQuery(instance)

  final def insert()(implicit keySpace: KeySpace): InsertQuery.Default[T, R] = InsertQuery(instance)

  final def delete()(implicit keySpace: KeySpace): DeleteQuery.Default[T, R] = DeleteQuery[T, R](instance)

  final def delete(
    conditions: (T => DeleteClause.Condition)*
  )(implicit keySpace: KeySpace): DeleteQuery.Default[T, R] = {
    DeleteQuery[T, R](
      instance,
      conditions.map(_(instance).qb): _*
    )
  }

  final def truncate()(
    implicit keySpace: KeySpace
  ): TruncateQuery.Default[T, R] = TruncateQuery[T, R](instance)

  def clustered: Boolean = clusteringColumns.nonEmpty

  /**
    * This method will filter the columns from a Clustering Order definition.
    * It is used to define TimeSeries tables, using the ClusteringOrder trait
    * combined with a directional trait, either Ascending or Descending.
    *
    * This method will simply add to the trailing of a query.
    * @return The clustering key, defined as a string or the empty string.
    */
  private[phantom] def clusteringKey: String = {
    if (clusteringColumns.nonEmpty) {
      val key = clusteringColumns.map(col => {
        val direction = if (col.isAscending) {
          "ASC"
        } else {
          "DESC"
        }
        s"${col.name} $direction"
      })
      s"WITH CLUSTERING ORDER BY (${key.mkString(", ")})"
    } else {
      ""
    }
  }

  /**
    * This method will define the PRIMARY_KEY of the table.
    * <ul>
    *   <li>
    *    For more than one partition key, it will define a Composite Key.
    *    Example: PRIMARY_KEY((partition_key_1, partition_key2), primary_key_1, etc..)
    *   </li>
    *   <li>
    *     For a single partition key, it will define a Compound Key.
    *     Example: PRIMARY_KEY(partition_key_1, primary_key_1, primary_key_2)
    *   </li>
    *   <li>
    *     For no partition key, it will throw an exception.
    *   </li>
    * </ul>
    * @return A string value representing the primary key of the table.
    */
  @throws(classOf[InvalidPrimaryKeyException])
  private[phantom] def defineTableKey(): String = {

    preconditions()

    // Get the list of primary keys that are not partition keys.
    val primaries = primaryKeys
    val primaryString = primaryKeys.map(_.name).mkString(", ")

    // Get the list of partition keys that are not primary keys
    // This is done to avoid including the same columns twice.
    val partitions = partitionKeys.toList
    val partitionString = s"(${partitions.map(_.name).mkString(", ")})"

    val operand = partitions.lengthCompare(1)
    val key = if (operand < 0) {
      throw InvalidPrimaryKeyException(tableName)
    } else if (operand == 0) {

      val partitionKey = partitions.headOption.map(_.name).orNull

      if (primaries.isEmpty) {
        partitionKey
      } else {
        s"$partitionKey, $primaryString"
      }
    } else {
      if (primaries.isEmpty) {
        partitionString
      } else {
        s"$partitionString, $primaryString"
      }
    }
    s"PRIMARY KEY ($key)"
  }

  /**
    * This method will check for common Cassandra anti-patterns during the intialisation of a schema.
    * If the Schema definition violates valid CQL standard, this function will throw an error.
    *
    * A perfect example is using a mixture of Primary keys and Clustering keys in the same schema.
    * While a Clustering key is also a primary key, when defining a clustering key all other keys must become clustering keys and specify their order.
    *
    * We could auto-generate this order but we wouldn't be making false assumptions about the desired ordering.
    */
  private[this] def preconditions(): Unit = {
    if (clustered && primaryKeys.diff(clusteringColumns).nonEmpty) {
      logger.error("When using CLUSTERING ORDER all PrimaryKey definitions" +
        " must become a ClusteringKey definition and specify order.")
      throw InvalidClusteringKeyException(tableName)
    }
  }
<<<<<<< HEAD
}
=======

  val columns: Seq[AbstractColumn[_]] = Lock.synchronized {
    val selfType = instanceMirror.symbol.toType

    val members: Seq[ru.Symbol] = (for {
      baseClass <- selfType.baseClasses.reverse
      symbol <- baseClass.typeSignature.members.sorted
      if symbol.typeSignature <:< ru.typeOf[AbstractColumn[_]]
    } yield symbol)(collection.breakOut)

    for {
      symbol <- members.distinct
      table = if (symbol.isModule) {
        instanceMirror.reflectModule(symbol.asModule).instance
      } else if (symbol.isTerm && symbol.asTerm.isVal) {
        instanceMirror.reflectField(symbol.asTerm).get
      }
    } yield table.asInstanceOf[AbstractColumn[_]]
  }
}

private[phantom] case object Lock
>>>>>>> bfa46555
<|MERGE_RESOLUTION|>--- conflicted
+++ resolved
@@ -42,7 +42,6 @@
 import scala.concurrent.{Await, ExecutionContextExecutor}
 
 /**
-<<<<<<< HEAD
  * Main representation of a Cassandra table.
  * @tparam T Type of this table.
  * @tparam R Type of record.
@@ -70,13 +69,6 @@
   }
 
   protected[this] def instance: T = this.asInstanceOf[T]
-=======
-  * Main representation of a Cassandra table.
-  * @tparam T Type of this table.
-  * @tparam R Type of record.
-  */
-abstract class CassandraTable[T <: CassandraTable[T, R], R] extends SelectTable[T, R] { self =>
->>>>>>> bfa46555
 
   type ListColumn[RR] = com.websudos.phantom.column.ListColumn[T, R, RR]
   type SetColumn[RR] =  com.websudos.phantom.column.SetColumn[T, R, RR]
@@ -103,19 +95,11 @@
   def fromRow(r: Row): R = helper.fromRow(r)
 
   /**
-<<<<<<< HEAD
    * The new create mechanism introduced in Phantom 1.6.0.
    * This uses the phantom proprietary QueryBuilder instead of the already available one in the underlying Java Driver.
    * @return A root create block, with full support for all CQL Create query options.
    */
   final def create: RootCreateQuery[T, R] = new RootCreateQuery(instance)
-=======
-    * The new create mechanism introduced in Phantom 1.6.0.
-    * This uses the phantom proprietary QueryBuilder instead of the already available one in the underlying Java Driver.
-    * @return A root create block, with full support for all CQL Create query options.
-    */
-  final def create: RootCreateQuery[T, R] = new RootCreateQuery(this.asInstanceOf[T])
->>>>>>> bfa46555
 
   def autocreate(keySpace: KeySpace): CreateQuery.Default[T, R] = create.ifNotExists()(keySpace)
 
@@ -235,29 +219,4 @@
       throw InvalidClusteringKeyException(tableName)
     }
   }
-<<<<<<< HEAD
-}
-=======
-
-  val columns: Seq[AbstractColumn[_]] = Lock.synchronized {
-    val selfType = instanceMirror.symbol.toType
-
-    val members: Seq[ru.Symbol] = (for {
-      baseClass <- selfType.baseClasses.reverse
-      symbol <- baseClass.typeSignature.members.sorted
-      if symbol.typeSignature <:< ru.typeOf[AbstractColumn[_]]
-    } yield symbol)(collection.breakOut)
-
-    for {
-      symbol <- members.distinct
-      table = if (symbol.isModule) {
-        instanceMirror.reflectModule(symbol.asModule).instance
-      } else if (symbol.isTerm && symbol.asTerm.isVal) {
-        instanceMirror.reflectField(symbol.asTerm).get
-      }
-    } yield table.asInstanceOf[AbstractColumn[_]]
-  }
-}
-
-private[phantom] case object Lock
->>>>>>> bfa46555
+}