--- conflicted
+++ resolved
@@ -46,19 +46,10 @@
 import com.websudos.phantom.builder.syntax.CQLSyntax
 import com.websudos.phantom.column.AbstractColumn
 import com.websudos.phantom.column.extractors.FromRow.RowParser
-<<<<<<< HEAD
-import shapeless.{::, HNil}
-
-import scala.concurrent.ExecutionContextExecutor
-import scala.util.Try
-import scala.util.control.NoStackTrace
-import scala.reflect.runtime.universe.TypeTag
-=======
 import org.joda.time.DateTimeZone
 import shapeless.{::, HNil}
 
 import scala.concurrent.ExecutionContextExecutor
->>>>>>> bfa46555
 
 package object dsl extends ImplicitMechanism with CreateImplicits
   with SelectImplicits
@@ -262,13 +253,10 @@
     }
   }
 
-<<<<<<< HEAD
-=======
   implicit class UUIDAugmenter(val uid: UUID) extends AnyVal {
     def datetime: DateTime = new DateTime(UUIDs.unixTimestamp(uid), DateTimeZone.UTC)
   }
 
->>>>>>> bfa46555
   def extract[R]: RowParser[R] = new RowParser[R] {}
 
 }