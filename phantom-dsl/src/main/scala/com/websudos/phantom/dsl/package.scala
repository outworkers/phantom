--- conflicted
+++ resolved
@@ -45,11 +45,7 @@
 import com.websudos.phantom.builder.serializers.KeySpaceConstruction
 import com.websudos.phantom.builder.syntax.CQLSyntax
 import com.websudos.phantom.column.AbstractColumn
-<<<<<<< HEAD
-import org.joda.time.DateTimeZone
-=======
 import com.websudos.phantom.column.extractors.FromRow.RowParser
->>>>>>> 4164fee5
 import shapeless.{::, HNil}
 
 import scala.concurrent.ExecutionContextExecutor
@@ -160,33 +156,6 @@
   val ContactPoint = com.websudos.phantom.connectors.ContactPoint
   val ContactPoints = com.websudos.phantom.connectors.ContactPoints
 
-<<<<<<< HEAD
-=======
-  implicit def enumToQueryConditionPrimitive[T <: Enumeration](enum: T): Primitive[T#Value] = {
-    new Primitive[T#Value] {
-
-      override type PrimitiveType = java.lang.String
-
-      override def cassandraType: String = Primitive[String].cassandraType
-
-      override def fromRow(name: String, row: GettableData): Try[T#Value] = {
-        nullCheck(name, row) {
-          r => enum.values.find(_.toString == r.getString(name)) match {
-            case Some(value) => value
-            case _ => throw new Exception(s"Value $name not found in enumeration") with NoStackTrace
-          }
-        }
-      }
-
-      override def asCql(value: T#Value): String = Primitive[String].asCql(value.toString)
-
-      override def fromString(value: String): T#Value = enum.values.find(value == _.toString).getOrElse(None.orNull)
-
-      override def clz: Class[String] = classOf[java.lang.String]
-    }
-  }
-
->>>>>>> 4164fee5
   implicit class RichNumber(val percent: Int) extends AnyVal {
     def percentile: CQLQuery = CQLQuery(percent.toString).append(CQLSyntax.CreateOptions.percentile)
   }
@@ -285,12 +254,6 @@
     }
   }
 
-<<<<<<< HEAD
-  implicit class UUIDAugmenter(val uid: UUID) extends AnyVal {
-    def datetime: DateTime = new DateTime(UUIDs.unixTimestamp(uid), DateTimeZone.UTC)
-  }
-=======
   def extract[R]: RowParser[R] = new RowParser[R] {}
 
->>>>>>> 4164fee5
 }