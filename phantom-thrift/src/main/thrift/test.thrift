<<<<<<< HEAD
namespace java com.outworkers.phantom.thrift
=======
namespace java com.outworkers.phantom.thrift.models
>>>>>>> 8054bda8

struct ThriftTest {
    1: required i32 id,
    2: required string name,
    3: required bool test
}<|MERGE_RESOLUTION|>--- conflicted
+++ resolved
@@ -1,8 +1,4 @@
-<<<<<<< HEAD
-namespace java com.outworkers.phantom.thrift
-=======
 namespace java com.outworkers.phantom.thrift.models
->>>>>>> 8054bda8
 
 struct ThriftTest {
     1: required i32 id,
