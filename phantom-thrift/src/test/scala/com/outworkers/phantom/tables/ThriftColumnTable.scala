--- conflicted
+++ resolved
@@ -67,15 +67,8 @@
       val codec = ThriftTest
     }
   }
-<<<<<<< HEAD
-}
-
-abstract class ConcreteThriftColumnTable extends ThriftColumnTable with RootConnector {
-  def store(sample: Output): InsertQuery.Default[ConcreteThriftColumnTable, Output] = {
-=======
 
   def store(sample: ThriftRecord): InsertQuery.Default[ThriftColumnTable, ThriftRecord] = {
->>>>>>> cc07de12
     insert
       .value(_.id, sample.id)
       .value(_.name, sample.name)
@@ -121,12 +114,6 @@
       val codec = ThriftTest
     }
   }
-<<<<<<< HEAD
-}
-
-abstract class ConcreteThriftIndexedTable extends ThriftIndexedTable with RootConnector {
-=======
->>>>>>> cc07de12
 
   def store(sample: ThriftRecord): InsertQuery.Default[ThriftIndexedTable, ThriftRecord] = {
     insert
