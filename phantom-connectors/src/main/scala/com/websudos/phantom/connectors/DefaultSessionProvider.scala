/*
 * Copyright 2014-2015 Sphonic Ltd. All Rights Reserved.
 *
 * Licensed under the Apache License, Version 2.0 (the "License");
 * you may not use this file except in compliance with the License.
 * You may obtain a copy of the License at
 *
 *     http://www.apache.org/licenses/LICENSE-2.0
 *
 * Unless required by applicable law or agreed to in writing, software
 * distributed under the License is distributed on an "AS IS" BASIS,
 * WITHOUT WARRANTIES OR CONDITIONS OF ANY KIND, either express or implied.
 * See the License for the specific language governing permissions and
 * limitations under the License.
 */
package com.websudos.phantom.connectors

import com.datastax.driver.core.{Cluster, Session}

import scala.concurrent.blocking

/**
 * The default SessionProvider implementation, which should be sufficient
 * for the most use cases.
 *
 * This implementation caches `Session` instances per keySpace.
 */
class DefaultSessionProvider(val space: KeySpace, builder: ClusterBuilder) extends SessionProvider {

  lazy val cluster: Cluster = {
<<<<<<< HEAD
    // TODO - the original phantom modules had .withoutJMXReporting().withoutMetrics() as defaults, discuss best choices
    val cb = Cluster
      .builder
=======

    val cb = Cluster.builder
      .withoutJMXReporting()
      .withoutMetrics()

>>>>>>> 70474cda
    builder(cb).build
  }

  /**
   * Initializes the keySpace with the given name on
   * the specified Session.
   */
  protected[this] def initKeySpace(session: Session, keySpace: String): Session = blocking {
    session.execute(s"CREATE KEYSPACE IF NOT EXISTS $keySpace WITH replication = {'class': 'SimpleStrategy', 'replication_factor' : 1};")
    session
  }

  /**
   * Creates a new Session for the specified keySpace.
   */
  protected[this] def createSession(keySpace: String): Session = {
    val session = blocking {
      cluster.connect
    }

    initKeySpace(session, keySpace)
  }

  val session = createSession(space.name)

}<|MERGE_RESOLUTION|>--- conflicted
+++ resolved
@@ -28,17 +28,11 @@
 class DefaultSessionProvider(val space: KeySpace, builder: ClusterBuilder) extends SessionProvider {
 
   lazy val cluster: Cluster = {
-<<<<<<< HEAD
-    // TODO - the original phantom modules had .withoutJMXReporting().withoutMetrics() as defaults, discuss best choices
-    val cb = Cluster
-      .builder
-=======
 
     val cb = Cluster.builder
       .withoutJMXReporting()
       .withoutMetrics()
 
->>>>>>> 70474cda
     builder(cb).build
   }
 
