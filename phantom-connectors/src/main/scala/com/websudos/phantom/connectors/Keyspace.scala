/*
 * Copyright 2013-2015 Websudos, Limited.
 *
 * All rights reserved.
 *
 * Redistribution and use in source and binary forms, with or without
 * modification, are permitted provided that the following conditions are met:
 *
 * - Redistributions of source code must retain the above copyright notice,
 * this list of conditions and the following disclaimer.
 *
 * - Redistributions in binary form must reproduce the above copyright
 * notice, this list of conditions and the following disclaimer in the
 * documentation and/or other materials provided with the distribution.
 *
 * - Explicit consent must be obtained from the copyright owner, Outworkers Limited before any redistribution is made.
 *
 * THIS SOFTWARE IS PROVIDED BY THE COPYRIGHT HOLDERS AND CONTRIBUTORS "AS IS"
 * AND ANY EXPRESS OR IMPLIED WARRANTIES, INCLUDING, BUT NOT LIMITED TO, THE
 * IMPLIED WARRANTIES OF MERCHANTABILITY AND FITNESS FOR A PARTICULAR PURPOSE
 * ARE DISCLAIMED. IN NO EVENT SHALL THE COPYRIGHT HOLDER OR CONTRIBUTORS BE
 * LIABLE FOR ANY DIRECT, INDIRECT, INCIDENTAL, SPECIAL, EXEMPLARY, OR
 * CONSEQUENTIAL DAMAGES (INCLUDING, BUT NOT LIMITED TO, PROCUREMENT OF
 * SUBSTITUTE GOODS OR SERVICES; LOSS OF USE, DATA, OR PROFITS; OR BUSINESS
 * INTERRUPTION) HOWEVER CAUSED AND ON ANY THEORY OF LIABILITY, WHETHER IN
 * CONTRACT, STRICT LIABILITY, OR TORT (INCLUDING NEGLIGENCE OR OTHERWISE)
 * ARISING IN ANY WAY OUT OF THE USE OF THIS SOFTWARE, EVEN IF ADVISED OF THE
 * POSSIBILITY OF SUCH DAMAGE.
 */
/*
 * Copyright 2014-2015 Sphonic Ltd. All Rights Reserved.
 *
 * Licensed under the Apache License, Version 2.0 (the "License");
 * you may not use this file except in compliance with the License.
 * You may obtain a copy of the License at
 *
 *     http://www.apache.org/licenses/LICENSE-2.0
 *
 * Unless required by applicable law or agreed to in writing, software
 * distributed under the License is distributed on an "AS IS" BASIS,
 * WITHOUT WARRANTIES OR CONDITIONS OF ANY KIND, either express or implied.
 * See the License for the specific language governing permissions and
 * limitations under the License.
 */
package com.websudos.phantom.connectors

import scala.collection.JavaConverters._
import com.datastax.driver.core.{ProtocolVersion, Session}

import scala.util.control.NoStackTrace

trait SessionAugmenter {

  def session: Session

  def protocolVersion: ProtocolVersion = {
    session.getCluster.getConfiguration.getProtocolOptions.getProtocolVersion
  }

  def isNewerThan(pv: ProtocolVersion): Boolean = {
    protocolVersion.compareTo(pv) > 0
  }

  def v3orNewer : Boolean = isNewerThan(ProtocolVersion.V2)

  def v4orNewer : Boolean = isNewerThan(ProtocolVersion.V3)
}

trait SessionAugmenterImplicits {
  implicit class RichSession(val session: Session) extends SessionAugmenter
}

/**
 * Represents a single Cassandra keySpace.
 *
 * Provides access to the associated `Session` as well as to a
 * `Connector` trait that can be mixed into `CassandraTable`
 * instances.
 *
 * @param name the name of the keySpace
 * @param clusterBuilder the provider for this keySpace
 */
class KeySpaceDef(val name: String, clusterBuilder: ClusterBuilder) {

  val provider = new DefaultSessionProvider(KeySpace(name), clusterBuilder)

  val self = this

  /**
   * The Session associated with this keySpace.
   */
  lazy val session: Session = provider.session

  def cassandraVersions: Set[VersionNumber] = {
    session.getCluster.getMetadata.getAllHosts
      .asScala.map(_.getCassandraVersion)
      .toSet[VersionNumber]
  }

  def cassandraVersion: Option[VersionNumber] = {
    val versions = cassandraVersions

    if (versions.nonEmpty) {

      val single = versions.headOption

      if (cassandraVersions.size == 1) {
        single
      } else {

        if (single.forall(item => versions.forall(item ==))) {
          single
        } else {
          throw new RuntimeException(
            s"Illegal single version comparison. You are connected to clusters of different versions." +
              s"Available versions are: ${versions.mkString(", ")}"
          ) with NoStackTrace
        }
      }
    } else {
      throw new RuntimeException("Could not extract any versions from the cluster, versions were empty")
    }
  }

  /**
   * Trait that can be mixed into `CassandraTable`
   * instances.
   */
  trait Connector extends com.websudos.phantom.connectors.Connector with SessionAugmenterImplicits {

    lazy val provider = self.provider
<<<<<<< HEAD

    lazy val keySpace = self.name

    implicit val space: KeySpace = KeySpace(self.name)

=======

    lazy val keySpace = self.name

    implicit val space: KeySpace = KeySpace(self.name)

>>>>>>> c4884b45
    def cassandraVersion: Option[VersionNumber] = self.cassandraVersion

    def cassandraVersions: Set[VersionNumber] = self.cassandraVersions
  }

}

case class KeySpace(name: String)<|MERGE_RESOLUTION|>--- conflicted
+++ resolved
@@ -129,19 +129,11 @@
   trait Connector extends com.websudos.phantom.connectors.Connector with SessionAugmenterImplicits {
 
     lazy val provider = self.provider
-<<<<<<< HEAD
 
     lazy val keySpace = self.name
 
     implicit val space: KeySpace = KeySpace(self.name)
 
-=======
-
-    lazy val keySpace = self.name
-
-    implicit val space: KeySpace = KeySpace(self.name)
-
->>>>>>> c4884b45
     def cassandraVersion: Option[VersionNumber] = self.cassandraVersion
 
     def cassandraVersions: Set[VersionNumber] = self.cassandraVersions
