/*
 * Copyright 2013-2015 Websudos, Limited.
 *
 * All rights reserved.
 *
 * Redistribution and use in source and binary forms, with or without
 * modification, are permitted provided that the following conditions are met:
 *
 * - Redistributions of source code must retain the above copyright notice,
 * this list of conditions and the following disclaimer.
 *
 * - Redistributions in binary form must reproduce the above copyright
 * notice, this list of conditions and the following disclaimer in the
 * documentation and/or other materials provided with the distribution.
 *
 * - Explicit consent must be obtained from the copyright owner, Websudos Limited before any redistribution is made.
 *
 * THIS SOFTWARE IS PROVIDED BY THE COPYRIGHT HOLDERS AND CONTRIBUTORS "AS IS"
 * AND ANY EXPRESS OR IMPLIED WARRANTIES, INCLUDING, BUT NOT LIMITED TO, THE
 * IMPLIED WARRANTIES OF MERCHANTABILITY AND FITNESS FOR A PARTICULAR PURPOSE
 * ARE DISCLAIMED. IN NO EVENT SHALL THE COPYRIGHT HOLDER OR CONTRIBUTORS BE
 * LIABLE FOR ANY DIRECT, INDIRECT, INCIDENTAL, SPECIAL, EXEMPLARY, OR
 * CONSEQUENTIAL DAMAGES (INCLUDING, BUT NOT LIMITED TO, PROCUREMENT OF
 * SUBSTITUTE GOODS OR SERVICES; LOSS OF USE, DATA, OR PROFITS; OR BUSINESS
 * INTERRUPTION) HOWEVER CAUSED AND ON ANY THEORY OF LIABILITY, WHETHER IN
 * CONTRACT, STRICT LIABILITY, OR TORT (INCLUDING NEGLIGENCE OR OTHERWISE)
 * ARISING IN ANY WAY OUT OF THE USE OF THIS SOFTWARE, EVEN IF ADVISED OF THE
 * POSSIBILITY OF SUCH DAMAGE.
 */
package com.websudos.phantom.connectors

import com.datastax.driver.core.{ProtocolVersion, Session}

/* Trait to be mixed into the table classes that extend
 * phantom's CassandraTable.
 *
 * The main purpose of this trait is to provide an implicit
 * `Session` to the query and update logic in your table
 * class.
 *
 * The most convenient approach is to mix in this abstract
 * base trait into your abstract table classes, so that
 * the implicit `Session` is available in your table
 * implementation and then instantiate a sub-class
 * that mixes in the concrete trait from a `KeySpace`
 * instance.
 *
 * {{{
 * // table class:
 * abstract class Foos extends CassandraTable[Foos, Foo] with Connector {
 *   [...]
 * }
 *
 * // concrete instance:
 * val hosts = Seq("35.0.0.1", "35.0.0.2")
 * val keySpace = ContactPoints(hosts).keySpace("myApp")
 *
 * object foos extends Foos with keySpace.Connector
 * }}}
 */
trait Connector {

  /**
   * The name of the keyspace this Connector should use.
   */
  def keySpace: String

  /**
   * The provider for the session instance.
   */
  def provider: SessionProvider

  /**
   * The implicit Session instance for the
   * query and update operations in phantom
   * table implementations.
   */
<<<<<<< HEAD
  implicit lazy val session: Session = provider.session

}
=======
  implicit lazy val session: Session = provider.getSession(keySpace)

  implicit class RichSession(val session: Session) {
    def protocolVersion: ProtocolVersion = {
      session.getCluster.getConfiguration.getProtocolOptions.getProtocolVersion
    }

    def isNewerThan(pv: ProtocolVersion): Boolean = {
      protocolVersion.compareTo(pv) == 1
    }

    def v3orNewer : Boolean = isNewerThan(ProtocolVersion.V2)
  }
}
>>>>>>> 41ed7731
<|MERGE_RESOLUTION|>--- conflicted
+++ resolved
@@ -75,23 +75,6 @@
    * query and update operations in phantom
    * table implementations.
    */
-<<<<<<< HEAD
   implicit lazy val session: Session = provider.session
 
-}
-=======
-  implicit lazy val session: Session = provider.getSession(keySpace)
-
-  implicit class RichSession(val session: Session) {
-    def protocolVersion: ProtocolVersion = {
-      session.getCluster.getConfiguration.getProtocolOptions.getProtocolVersion
-    }
-
-    def isNewerThan(pv: ProtocolVersion): Boolean = {
-      protocolVersion.compareTo(pv) == 1
-    }
-
-    def v3orNewer : Boolean = isNewerThan(ProtocolVersion.V2)
-  }
-}
->>>>>>> 41ed7731
+}