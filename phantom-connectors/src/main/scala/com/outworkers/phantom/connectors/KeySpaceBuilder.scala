/*
 * Copyright 2014-2015 Sphonic Ltd. All Rights Reserved.
 *
 * Licensed under the Apache License, Version 2.0 (the "License");
 * you may not use this file except in compliance with the License.
 * You may obtain a copy of the License at
 *
 *     http://www.apache.org/licenses/LICENSE-2.0
 *
 * Unless required by applicable law or agreed to in writing, software
 * distributed under the License is distributed on an "AS IS" BASIS,
 * WITHOUT WARRANTIES OR CONDITIONS OF ANY KIND, either express or implied.
 * See the License for the specific language governing permissions and
 * limitations under the License.
 */
package com.outworkers.phantom.connectors

import com.datastax.driver.core.PoolingOptions

/**
 * A builder for KeySpace instances.
 *
 * When using multiple keySpaces in the same Cassandra cluster,
 * it is recommended to create all `KeySpace` instances from the
 * same builder instance.
 */
class KeySpaceBuilder(clusterBuilder: ClusterBuilder) {

  /**
   * Specify an additional builder to be applied when creating the Cluster instance.
   * This hook exposes the underlying Java API of the builder API of the Cassandra
   * driver.
   */
  def withClusterBuilder(builder: ClusterBuilder): KeySpaceBuilder =
    new KeySpaceBuilder(clusterBuilder andThen builder)

  /**
    * Disables the heartbeat for the current builder.
    * This is designed for local instantiations of connectors or test environments.
    * @return A new cluster builder, with the heartbeat interval set to 0(disabled).
    */
  def noHeartbeat(): KeySpaceBuilder = {
    new KeySpaceBuilder(clusterBuilder andThen (
      _.withPoolingOptions(new PoolingOptions().setHeartbeatIntervalSeconds(0)))
    )
  }

  /**
    * Creates and can initialise a keyspace with the given name.
    * @param name The name of the keyspace, case sensititve by default.
    * @param autoinit Whether or not to automatically initialise the keyspace before the session is created.
    * @param query The builder to use when producing the keyspace query.
    * @return
    */
  def keySpace(
    name: String,
    autoinit: Boolean = true,
    query: Option[KeySpaceCQLQuery] = None,
    errorHandler: Throwable => Throwable = identity
  ): CassandraConnection = {
    new CassandraConnection(name, clusterBuilder, autoinit, query, errorHandler)
  }

  /**
    * Creates and can initialise a keyspace with the given name.
    * This will automatically initialise the keyspace by default, as we consider
    * passing a specific keyspace query indicates clear intent you want this to happen.
    * @param name The name of the keyspace, case sensititve by default.
    * @param query The builder to use when producing the keyspace query.
    * @return
    */
<<<<<<< HEAD
  @deprecated("Simply pass in a keyspace query instead of passing the name separately", "2.8.0")
=======
  @deprecated("Simply pass in a keySpace query, the keyspace is not required", "2.8.5")
>>>>>>> 387ad79a
  def keySpace(
    name: String,
    query: KeySpaceCQLQuery
  ): CassandraConnection = {
    new CassandraConnection(name, clusterBuilder, true, Some(query))
  }

  /**
<<<<<<< HEAD
    * Creates and can initialise a keyspace with the given name and the respective query.
=======
    * Creates and can initialise a keyspace with the given name.
>>>>>>> 387ad79a
    * This will automatically initialise the keyspace by default, as we consider
    * passing a specific keyspace query indicates clear intent you want this to happen.
    * @param query The builder to use when producing the keyspace query.
    * @return
    */
  def keySpace(
    query: KeySpaceCQLQuery
  ): CassandraConnection = {
<<<<<<< HEAD
    new CassandraConnection(query.keyspace, clusterBuilder, true, Some(query))
=======
    new CassandraConnection(query.space, clusterBuilder, true, Some(query))
>>>>>>> 387ad79a
  }
}

/**
  * This exists to prevent a dependency on the diesel engine
  * or any kind of specific query implementation from within the connectors framework.
  * This allows connectors to be used in isolation from the rest of phantom DSL.
  */
trait KeySpaceCQLQuery {
<<<<<<< HEAD
  def keyspace: String
=======
  def queryString: String

  def space: String
}
>>>>>>> 387ad79a

  def queryString: String
}<|MERGE_RESOLUTION|>--- conflicted
+++ resolved
@@ -69,11 +69,7 @@
     * @param query The builder to use when producing the keyspace query.
     * @return
     */
-<<<<<<< HEAD
   @deprecated("Simply pass in a keyspace query instead of passing the name separately", "2.8.0")
-=======
-  @deprecated("Simply pass in a keySpace query, the keyspace is not required", "2.8.5")
->>>>>>> 387ad79a
   def keySpace(
     name: String,
     query: KeySpaceCQLQuery
@@ -82,11 +78,7 @@
   }
 
   /**
-<<<<<<< HEAD
     * Creates and can initialise a keyspace with the given name and the respective query.
-=======
-    * Creates and can initialise a keyspace with the given name.
->>>>>>> 387ad79a
     * This will automatically initialise the keyspace by default, as we consider
     * passing a specific keyspace query indicates clear intent you want this to happen.
     * @param query The builder to use when producing the keyspace query.
@@ -95,11 +87,7 @@
   def keySpace(
     query: KeySpaceCQLQuery
   ): CassandraConnection = {
-<<<<<<< HEAD
     new CassandraConnection(query.keyspace, clusterBuilder, true, Some(query))
-=======
-    new CassandraConnection(query.space, clusterBuilder, true, Some(query))
->>>>>>> 387ad79a
   }
 }
 
@@ -109,14 +97,9 @@
   * This allows connectors to be used in isolation from the rest of phantom DSL.
   */
 trait KeySpaceCQLQuery {
-<<<<<<< HEAD
   def keyspace: String
-=======
+
   def queryString: String
 
   def space: String
-}
->>>>>>> 387ad79a
-
-  def queryString: String
 }