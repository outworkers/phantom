--- conflicted
+++ resolved
@@ -36,12 +36,8 @@
 .scala_dependencies
 
 # MacOS X specific
-<<<<<<< HEAD
-.DS_Store
-=======
 .DS_Store
 
 # Atom editor specific
 _config.yml
-project/project/
->>>>>>> 8054bda8
+project/project/