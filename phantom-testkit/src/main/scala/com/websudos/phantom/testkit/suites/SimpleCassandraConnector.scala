--- conflicted
+++ resolved
@@ -29,39 +29,22 @@
  */
 package com.websudos.phantom.testkit.suites
 
-<<<<<<< HEAD
-import com.datastax.driver.core.{PoolingOptions, Session, VersionNumber}
-import com.websudos.phantom.connectors.{ContactPoint, KeySpace}
-import org.scalatest._
-import org.scalatest.concurrent.{AsyncAssertions, PatienceConfiguration, ScalaFutures}
-=======
 import com.websudos.phantom.connectors.ContactPoint
 import org.scalatest._
 import org.scalatest.concurrent.{AsyncAssertions, Futures, PatienceConfiguration, ScalaFutures}
->>>>>>> 41ed7731
 import org.scalatest.time.{Millis, Seconds, Span}
 
 import scala.concurrent.duration._
 
-<<<<<<< HEAD
-@deprecated("Use connectors with regular ScalaTest suites instead", "1.19.0")
-private object Defaults {
-
-  final val defaultConnector = this.synchronized {
-
-    ContactPoint.local
-      .withClusterBuilder(
-        _.withoutJMXReporting()
-          .withoutMetrics()
-          .withPoolingOptions(new PoolingOptions().setHeartbeatIntervalSeconds(0))
-      ).keySpace("phantom")
-  }
+object TestDefaults {
+  lazy val connector = ContactPoint.local.keySpace("phantom")
 }
 
-@deprecated("Use connectors with regular ScalaTest suites instead", "1.19.0")
 trait SimpleCassandraConnector {
 
-  private[this] val connector = Defaults.defaultConnector
+  private[this] lazy val connector = Defaults.getDefaultConnector(host, keySpace.name)
+
+  def host: String = "localhost"
 
   implicit def keySpace: KeySpace
 
@@ -70,10 +53,6 @@
   def cassandraVersion: VersionNumber =  connector.cassandraVersion
 
   def cassandraVersions: Set[VersionNumber] =  connector.cassandraVersions
-=======
-object TestDefaults {
-  lazy val connector = ContactPoint.local.keySpace("phantom")
->>>>>>> 41ed7731
 }
 
 @deprecated("Use connectors with regular ScalaTest suites instead", "1.19.0")
@@ -85,11 +64,6 @@
   with BeforeAndAfterAll with Futures {
   self : BeforeAndAfterAll with Suite =>
 
-<<<<<<< HEAD
-  implicit override val patienceConfig: PatienceConfig = {
-    PatienceConfig(timeout = Span(5, Seconds), interval = Span(7, Millis))
-  }
-=======
   val host = "127.0.0.1"
 
   implicit override val patienceConfig: PatienceConfig = {
@@ -97,35 +71,20 @@
   }
 
   private[this] lazy val connector = TestDefaults.connector
->>>>>>> 41ed7731
 
   /**
    * The default timeout value for phantom tests, passed implicitly to the testing framework.
    * @return The default timeout value.
    */
-<<<<<<< HEAD
-  implicit def patience: PatienceConfiguration.Timeout = timeout(7 seconds)
-=======
   implicit def patience: PatienceConfiguration.Timeout = timeout(5 seconds)
->>>>>>> 41ed7731
 }
 @deprecated("Use connectors with regular ScalaTest suites instead", "1.19.0")
 trait CassandraFlatSpec extends FlatSpec with SimpleCassandraTest with OptionValues
 
-<<<<<<< HEAD
-@deprecated("Use connectors with regular ScalaTest suites instead", "1.19.0")
-trait CassandraFeatureSpec extends FeatureSpec with SimpleCassandraTest
-
-@deprecated("Use connectors with regular ScalaTest suites instead", "1.19.0")
-trait PhantomCassandraConnector extends SimpleCassandraConnector {
-  implicit val keySpace = KeySpace("phantom")
-}
-=======
-trait CassandraFlatSpec extends FlatSpec with SimpleCassandraTest with OptionValues
+trait CassandraFlatSpec extends FlatSpec with SimpleCassandraTest
 trait CassandraFeatureSpec extends FeatureSpec with SimpleCassandraTest
 
 trait PhantomCassandraConnector extends TestDefaults.connector.Connector
->>>>>>> 41ed7731
 
 @deprecated("Use connectors with regular ScalaTest suites instead", "1.19.0")
 trait PhantomCassandraTestSuite extends CassandraFlatSpec with PhantomCassandraConnector