#!/usr/bin/env bash
<<<<<<< HEAD
if [ "$TRAVIS_PULL_REQUEST" == "false" ] && ([ "$TRAVIS_BRANCH" == "develop" ] || [ "$TRAVIS_BRANCH" == "feature/2.0.0" ]);
=======

echo "Pull request: ${TRAVIS_PULL_REQUEST}; Branch: ${TRAVIS_BRANCH}"

if [ "$TRAVIS_PULL_REQUEST" == "false" ] && [ "$TRAVIS_BRANCH" == "develop" ];
>>>>>>> 8054bda8
then
    if [ "${TRAVIS_SCALA_VERSION}" == "2.11.8" ] && [ "${TRAVIS_JDK_VERSION}" == "oraclejdk8" ];
    then

        echo "Setting git user email to ci@outworkers.com"
        git config user.email "ci@outworkers.com"

        echo "Setting git user name to Travis CI"
        git config user.name "Travis CI"

        echo "The current JDK version is ${TRAVIS_JDK_VERSION}"
        echo "The current Scala version is ${TRAVIS_SCALA_VERSION}"

        echo "Creating credentials file"
        if [ -e "$HOME/.bintray/.credentials" ]; then
            echo "Bintray credentials file already exists"
        else
            mkdir -p "$HOME/.bintray/"
            touch "$HOME/.bintray/.credentials"
            echo "realm = Bintray API Realm" >> "$HOME/.bintray/.credentials"
            echo "host = api.bintray.com" >> "$HOME/.bintray/.credentials"
            echo "user = $bintray_user" >> "$HOME/.bintray/.credentials"
            echo "password = $bintray_password" >> "$HOME/.bintray/.credentials"
        fi

        if [ -e "$HOME/.bintray/.credentials" ]; then
            echo "Bintray credentials file successfully created"
        else
            echo "Bintray credentials still not found"
        fi

        if [ -e "$HOME/.ivy2/.credentials" ]; then
            echo "Maven credentials file already exists"
        else
        mkdir -p "$HOME/.ivy2/"
            touch "$HOME/.ivy2/.credentials"
            echo "realm = Sonatype Nexus Repository Manager" >> "$HOME/.ivy2/.credentials"
            echo "host = oss.sonatype.org" >> "$HOME/.ivy2/.credentials"
            echo "user = $maven_user" >> "$HOME/.ivy2/.credentials"
            echo "password = $maven_password" >> "$HOME/.ivy2/.credentials"
        fi

        if [ -e "$HOME/.ivy2/.credentials" ]; then
            echo "Maven credentials file successfully created"
        else
            echo "Maven credentials still not found"
        fi

        if [ -e "$HOME/.bintray/.credentials" ]; then
            echo "Bintray credentials file successfully created"
        else
            echo "Bintray credentials still not found"
        fi

        COMMIT_MSG=$(git log -1 --pretty=%B 2>&1)
<<<<<<< HEAD
        COMMIT_SKIP_MESSAGE = "[version skip]"

        echo "Last commit message $COMMIT_MSG"

        if [[ $COMMIT_MSG == *"${COMMIT_SKIP_MESSAGE}"* ]]
=======
        COMMIT_SKIP_MESSAGE="[version skip]"

        echo "Last commit message $COMMIT_MSG"
        echo "Commit skip message $COMMIT_SKIP_MESSAGE"

        if [[ $COMMIT_MSG == *"$COMMIT_SKIP_MESSAGE"* ]]
>>>>>>> 8054bda8
        then
            echo "Skipping version bump and simply tagging"
            sbt git-tag
        else
            sbt version-bump-patch git-tag
        fi

        echo "Pushing tag to GitHub."
        git push --tags "https://${github_token}@${GH_REF}"

<<<<<<< HEAD
        echo "Publishing version bump information to GitHub"
        git add .
        git commit -m "TravisCI: Bumping version to match CI definition [ci skip]"
        git checkout -b version_branch
        git checkout -B $TRAVIS_BRANCH version_branch

        git push "https://${github_token}@${GH_REF}" $TRAVIS_BRANCH
=======
        if [[ $COMMIT_MSG == *"$COMMIT_SKIP_MESSAGE"* ]]
        then
            echo "No version bump performed in CI, no GitHub push necessary."
        else
            echo "Publishing version bump information to GitHub"
            git add .
            git commit -m "TravisCI: Bumping version to match CI definition [ci skip]"
            git checkout -b version_branch
            git checkout -B $TRAVIS_BRANCH version_branch
            git push "https://${github_token}@${GH_REF}" $TRAVIS_BRANCH
        fi
>>>>>>> 8054bda8

        echo "Publishing new version to bintray"
        sbt "such publish"

        if [ "$TRAVIS_BRANCH" == "develop" ];
        then
<<<<<<< HEAD
=======
            echo "Publishing new version to Maven Central"
>>>>>>> 8054bda8
            echo "Creating GPG deploy key"
            openssl aes-256-cbc -K $encrypted_759d2b7e5bb0_key -iv $encrypted_759d2b7e5bb0_iv -in build/deploy.asc.enc -out build/deploy.asc -d

            echo "importing GPG key to local GBP repo"
            gpg --fast-import build/deploy.asc

            echo "Setting MAVEN_PUBLISH mode to true"
            export MAVEN_PUBLISH="true"
            export pgp_passphrase=${maven_password}
            sbt "such publishSigned"
            sbt sonatypeReleaseAll
            exit $?
        else
            echo "Not deploying to Maven Central, branch is not develop, current branch is ${TRAVIS_BRANCH}"
        fi

    else
        echo "Only publishing version for Scala 2.11.8 and Oracle JDK 8 to prevent multiple artifacts"
    fi
else
    echo "This is either a pull request or the branch is not develop, deployment not necessary"
fi<|MERGE_RESOLUTION|>--- conflicted
+++ resolved
@@ -1,12 +1,8 @@
 #!/usr/bin/env bash
-<<<<<<< HEAD
-if [ "$TRAVIS_PULL_REQUEST" == "false" ] && ([ "$TRAVIS_BRANCH" == "develop" ] || [ "$TRAVIS_BRANCH" == "feature/2.0.0" ]);
-=======
 
 echo "Pull request: ${TRAVIS_PULL_REQUEST}; Branch: ${TRAVIS_BRANCH}"
 
 if [ "$TRAVIS_PULL_REQUEST" == "false" ] && [ "$TRAVIS_BRANCH" == "develop" ];
->>>>>>> 8054bda8
 then
     if [ "${TRAVIS_SCALA_VERSION}" == "2.11.8" ] && [ "${TRAVIS_JDK_VERSION}" == "oraclejdk8" ];
     then
@@ -62,20 +58,12 @@
         fi
 
         COMMIT_MSG=$(git log -1 --pretty=%B 2>&1)
-<<<<<<< HEAD
-        COMMIT_SKIP_MESSAGE = "[version skip]"
-
-        echo "Last commit message $COMMIT_MSG"
-
-        if [[ $COMMIT_MSG == *"${COMMIT_SKIP_MESSAGE}"* ]]
-=======
         COMMIT_SKIP_MESSAGE="[version skip]"
 
         echo "Last commit message $COMMIT_MSG"
         echo "Commit skip message $COMMIT_SKIP_MESSAGE"
 
         if [[ $COMMIT_MSG == *"$COMMIT_SKIP_MESSAGE"* ]]
->>>>>>> 8054bda8
         then
             echo "Skipping version bump and simply tagging"
             sbt git-tag
@@ -86,15 +74,6 @@
         echo "Pushing tag to GitHub."
         git push --tags "https://${github_token}@${GH_REF}"
 
-<<<<<<< HEAD
-        echo "Publishing version bump information to GitHub"
-        git add .
-        git commit -m "TravisCI: Bumping version to match CI definition [ci skip]"
-        git checkout -b version_branch
-        git checkout -B $TRAVIS_BRANCH version_branch
-
-        git push "https://${github_token}@${GH_REF}" $TRAVIS_BRANCH
-=======
         if [[ $COMMIT_MSG == *"$COMMIT_SKIP_MESSAGE"* ]]
         then
             echo "No version bump performed in CI, no GitHub push necessary."
@@ -106,17 +85,13 @@
             git checkout -B $TRAVIS_BRANCH version_branch
             git push "https://${github_token}@${GH_REF}" $TRAVIS_BRANCH
         fi
->>>>>>> 8054bda8
 
         echo "Publishing new version to bintray"
         sbt "such publish"
 
         if [ "$TRAVIS_BRANCH" == "develop" ];
         then
-<<<<<<< HEAD
-=======
             echo "Publishing new version to Maven Central"
->>>>>>> 8054bda8
             echo "Creating GPG deploy key"
             openssl aes-256-cbc -K $encrypted_759d2b7e5bb0_key -iv $encrypted_759d2b7e5bb0_iv -in build/deploy.asc.enc -out build/deploy.asc -d
 
